"""
GraphRAG Integration Module for PDF Processing Pipeline

Integrates processed PDF content into GraphRAG knowledge graph:
- Creates entity-relationship structures
- Builds knowledge graph representations
- Supports cross-document relationship discovery
- Enables semantic querying and retrieval
- Maintains IPLD data integrity
"""
import asyncio
import hashlib
import logging
import re
import time
import uuid
from dataclasses import asdict, dataclass
from datetime import datetime
from typing import Any, Dict, List, Optional

<<<<<<< HEAD
# Import with automated dependency installation
from ipfs_datasets_py.auto_installer import ensure_module

# Install required dependencies automatically
networkx = ensure_module('networkx', 'networkx', required=False)
if networkx:
    nx = networkx
else:
    # Create mock networkx for fallback
    class MockNetworkX:
        class DiGraph:
            def __init__(self):
                self.nodes = {}
                self.edges = []
            def add_node(self, node_id, **attrs):
                self.nodes[node_id] = attrs
            def add_edge(self, source, target, **attrs):
                self.edges.append((source, target, attrs))
        
        class Graph:
            def __init__(self):
                self.nodes = {}
                self.edges = []
            def add_node(self, node_id, **attrs):
                self.nodes[node_id] = attrs
            def add_edge(self, source, target, **attrs):
                self.edges.append((source, target, attrs))
    nx = MockNetworkX()

numpy = ensure_module('numpy', 'numpy', required=False)
if numpy:
    np = numpy
else:
    # Create mock numpy for fallback
    class MockNumpy:
        @staticmethod
        def array(data):
            return list(data) if hasattr(data, '__iter__') else [data]
        @staticmethod
        def zeros(shape):
            return [0] * (shape if isinstance(shape, int) else shape[0])
        @staticmethod
        def mean(data):
            if not data:
                return 0
            return sum(data) / len(data)
        @staticmethod
        def std(data):
            if not data:
                return 0
            mean_val = sum(data) / len(data)
            variance = sum((x - mean_val) ** 2 for x in data) / len(data)
            return variance ** 0.5
        
        # Add ndarray class for type hints
        class ndarray:
            def __init__(self, data=None):
                self.data = list(data) if data and hasattr(data, '__iter__') else []
    np = MockNumpy()

# Install NLTK with fallback functionality
nltk_module = ensure_module('nltk', 'nltk', required=False)
if nltk_module:
    from nltk import word_tokenize, pos_tag, ne_chunk, tree2conlltags, Tree
else:
    # Minimal fallback functions
    def word_tokenize(text): return text.split()
    def pos_tag(tokens): return [(token, 'NN') for token in tokens]
    def ne_chunk(tagged): return tagged
    def tree2conlltags(tree): return tree
    Tree = list

# Install OpenAI API client
openai = ensure_module('openai', 'openai', required=False)
if not openai:
    # Create minimal mock for testing
    class MockOpenAI:
        class ChatCompletion:
            @staticmethod
            def create(**kwargs):
                return {"choices": [{"message": {"content": "Mock LLM response"}}]}
        chat = type('chat', (), {'completions': ChatCompletion()})()
    openai = MockOpenAI()

# Install IPFS multiformats
try:
    from ipfs_datasets_py.ipfs_multiformats import ipfs_multiformats_py
    get_cid = ipfs_multiformats_py(None, None).get_cid
except ImportError:
    # Fallback CID generation
    def get_cid(data):
        if isinstance(data, str):
            data = data.encode()
        return f"bafk{hashlib.sha256(data).hexdigest()[:56]}"

# Install IPLD storage
try:
    from ipfs_datasets_py.ipld import IPLDStorage
except ImportError:
    # Mock IPLD storage
    class MockIPLDStorage:
        async def store(self, data, metadata=None):
            return f"mock_cid_{hash(str(data)) % 10000}"
    IPLDStorage = MockIPLDStorage

# Install LLM optimizer components
try:
    from ipfs_datasets_py.pdf_processing.llm_optimizer import (
        LLMDocument, LLMChunk,
        WIKIPEDIA_CLASSIFICATIONS
    )
except ImportError:
    # Mock LLM optimizer components
    LLMDocument = dict
    LLMChunk = dict
    WIKIPEDIA_CLASSIFICATIONS = ["article", "disambiguation", "redirect"]
=======

import networkx as nx
import numpy as np
from nltk import word_tokenize, pos_tag, ne_chunk, tree2conlltags, Tree
import openai
import ipfs_datasets_py.ipfs_multiformats as ipfs_multiformats

get_cid = ipfs_multiformats.ipfs_multiformats_py(None, None).get_cid


from ipfs_datasets_py.ipld import IPLDStorage
from ipfs_datasets_py.pdf_processing.llm_optimizer import (
    LLMDocument, LLMChunk,
    WIKIPEDIA_CLASSIFICATIONS
)
>>>>>>> f2ff1dfc

module_logger = logging.getLogger(__name__)


def get_continuous_chunks(text, label):
    chunked = ne_chunk(pos_tag(word_tokenize(text)))
    prev = None
    continuous_chunk = []
    current_chunk = []

    for subtree in chunked:
        if type(subtree) == Tree and subtree.label() == label:
            current_chunk.append(" ".join([token for token, pos in subtree.leaves()]))
        if current_chunk:
            named_entity = " ".join(current_chunk)
            if named_entity not in continuous_chunk:
                continuous_chunk.append(named_entity)
                current_chunk = []
        else:
            continue

    return continuous_chunk

def _extract_entity_names_from_query(query: str, min_chars: int = 0) -> List[str]:
    """
    Extract potential entity names from query text using NLTK NER and POS tagging.

    This method identifies likely entity names within query text using proper
    Natural Language Processing techniques including Named Entity Recognition (NER)
    and Part-of-Speech (POS) tagging from NLTK. It combines NER results with
    proper noun detection to identify person names, organization names, locations,
    and other named entities.

    Args:
        query (str): Query string that may contain entity names.
            Can be normalized or raw query text. 
        min_chars (int): Minimum character length for valid entity names.
            Defaults to 0 characters to filter capture abbreviations (e.g. CA, NY).

    Returns:
        List[str]: List of potential entity names extracted from the query.
            Each name is a complete entity as identified by NER.
            Returns empty list if no entities are found.
            Names are returned in order of appearance in the query.

    Raises:
        TypeError: If query is not a string.
        ValueError: If query is empty or contains only whitespace.
        ImportError: If NLTK is not available.
        RuntimeError: If NLTK data cannot be downloaded or loaded.

    Examples:
        >>> _extract_entity_names_from_query("Who is Bill Gates?")
        ['Bill Gates']
        >>> _extract_entity_names_from_query("Microsoft and Apple are competitors")
        ['Microsoft', 'Apple']
        >>> _extract_entity_names_from_query("path from John Smith to Mary Johnson")
        ['John Smith', 'Mary Johnson']
        >>> _extract_entity_names_from_query("what is artificial intelligence")
        []

    Notes:
        - Uses NLTK's named entity recognition for accurate entity detection
        - Filters out common question words and stop words
        - Combines NER results with proper noun detection for comprehensive coverage
        - Handles punctuation and various text formats appropriately
        - Works with properly formatted natural language queries
    """
    start_time = time.time()
    def _print_time(step: str = ""):
        elapsed = time.time() - start_time
        string = f"integrate_document elapsed time: {elapsed:.2f} seconds"
        string = f"{step} - {string}" if step else string
        print(string)

    #module_logger.info(f"Extracting entities from query: {query}")

    # Input validation
    if not isinstance(query, str):
        raise TypeError("Query must be a string")

    if not query.strip():
        raise ValueError("Query cannot be empty or contain only whitespace")

    # Tokenize and tag
    tokens = word_tokenize(query)
    pos_tags = pos_tag(tokens)
    _print_time(step="Completed POS tagging")

    # Named Entity Recognition
    # NOTE This takes half a second per chunk!
    entities = ne_chunk(pos_tags, binary=False)
    #module_logger.debug(f"NER tree: {entities}")
    _print_time(step="Completed NER chunking")

    # Extract entities from NER tree
    entity_names = []

    # Convert tree to IOB tags for easier processing
    iob_tags = tree2conlltags(entities)
    #module_logger.debug(f"IOB tags: {iob_tags}")

    current_entity = []
    current_label = None

    for word, pos, ner in iob_tags:
        if ner.startswith('B-'):  # Beginning of entity
            # Save previous entity if exists
            if current_entity:
                #module_logger.debug(f"Beginning entity: {current_entity} with label {current_label}")
                entity_names.append(' '.join(current_entity))
            # Start new entity
            current_entity = [word]
            current_label = ner[2:]
        elif ner.startswith('I-') and current_entity:  # Inside entity
            #module_logger.debug(f"Inside entity: {current_entity} with label {current_label}")
            current_entity.append(word)
        else:  # Outside entity
            # Save previous entity if exists
            #module_logger.debug(f"Outside entity: {current_entity} with label {current_label}")
            if current_entity:
                entity_names.append(' '.join(current_entity))
            current_entity = []
            current_label = None
    # Don't forget the last entity
    if current_entity:
        entity_names.append(' '.join(current_entity))
    
    #module_logger.debug(f"Found entities from NER: {entity_names}")

    # Also find proper nouns that might not be caught by NER
    proper_nouns = []
    current_noun_phrase = []

    for word, pos in pos_tags:
        if pos in ['NNP', 'NNPS']:  # Proper nouns
            module_logger.debug(f"word is {pos}: {word}")
            current_noun_phrase.append(word)
        else:
            if current_noun_phrase and len(current_noun_phrase) >= 1:
                noun_phrase = ' '.join(current_noun_phrase)
                module_logger.debug(f"Found proper noun phrase: {noun_phrase}")
                # Only add if not already found by NER and meets criteria
                if (noun_phrase not in entity_names and 
                    len(noun_phrase) >= min_chars and
                    not _is_question_word(noun_phrase)):
                    proper_nouns.append(noun_phrase)
            current_noun_phrase = []

    # Don't forget the last noun phrase
    if current_noun_phrase and len(current_noun_phrase) >= 1:
        noun_phrase = ' '.join(current_noun_phrase)
        if (noun_phrase not in entity_names and 
            len(noun_phrase) >= 3 and
            not _is_question_word(noun_phrase)):
            proper_nouns.append(noun_phrase)

    # Combine NER results with proper noun detection
    all_entities = entity_names + proper_nouns
    
    # Remove duplicates while preserving order
    seen = set()
    unique_entities = []
    for entity in all_entities:
        # if ' ' in entity:
        #     # split it up and check each word
        #     words = entity.split()
        #     for word in words:
        #         word = word.strip()
        #         if word not in seen and len(word) >= min_chars:
        #             seen.add(word)
        #             unique_entities.append(word)
        if entity not in seen:
            seen.add(entity)
            unique_entities.append(entity)

    # Filter out obvious non-entities
    filtered_entities = []
    for entity in unique_entities:
        module_logger.debug(entity)
        if not _is_question_word(entity) and len(entity.strip()) >= min_chars:
            #module_logger.debug(f"{entity} is a valid entity")
            filtered_entities.append(entity)

    #module_logger.debug(f"filtered_entities:\n{filtered_entities}")

    # Check if numbers are in the query
    has_numbers = any(char.isdigit() for char in query)
    if has_numbers:
        #module_logger.debug("has_numbers is True")
        # Consider numbers as part of potential entities IF
        # - They precede or follow a stand-alone proper noun (e.g. 'Death Race 2000', '2020 Olympics')
        # - They are preceded by a determiner (e.g. 'the 19th century', 'The 1970s')
        # Alternatively, consider numbers as NOT entities if:
        # - The whole query is just a number (e.g. '42', '12345252562667', '3.14')
        # - They are the only things left if NLP strips out all non-numeric content.
        # (e.g. 'What is 42') -> ('42')
        # Append the numbers
        for entity in filtered_entities:
            # Check immediately before and after the entity in the query for a number
            entity_start = query.find(entity)
            module_logger.debug(f"Checking entity: {entity} at position {entity_start}")
            if entity_start != -1:
                # Check for numbers before the entity
                before_text = query[:entity_start].strip()
                #module_logger.debug(f"Check before entity: {before_text}")
                if before_text and before_text[-1].isdigit():
                    # Find the full number before the entity
                    words_before = before_text.split()
                    #module_logger.debug(f"words_before: {words_before}")
                    if words_before:
                        last_word = words_before[-1]
                        if any(char.isdigit() for char in last_word):
                            number_entity = f"{last_word} {entity}"
                            #module_logger.debug(f"Found number before entity: {number_entity}")
                            if number_entity not in filtered_entities:
                                filtered_entities.append(number_entity)

                
                # Check for numbers after the entity
                entity_end = entity_start + len(entity)
                after_text = query[entity_end:].strip()
                if after_text and after_text[0].isdigit():
                    # Find the full number after the entity
                    words_after = after_text.split()
                    #module_logger.debug(f"Check after entity: {before_text}")
                    if words_after:
                        first_word = words_after[0]
                        #module_logger.debug(f"first_word: {first_word}")
                        if any(char.isdigit() for char in first_word):
                            number_entity = f"{entity} {first_word}"
                            #module_logger.debug(f"Found number after entity: {number_entity}")
                            if number_entity not in filtered_entities:
                                filtered_entities.append(number_entity)

        # Consolidate entries
        # Ex: ['Main Street', 'San Francisco', 'New York', '123 Main Street', '123']
        # becomes ['San Francisco', 'New York', '123 Main Street']
        consolidated_entities = []
        for entity in filtered_entities:
           pass 


    end_time = time.time()
    module_logger.debug(f"Entity extraction completed in {end_time - start_time:.2f} seconds")
    #module_logger.debug(f"filtered_entities on return:\n{filtered_entities}")
    return filtered_entities

def _is_question_word(word: str) -> bool:
    """Helper method to check if a word is a common question word or stop word."""
    question_words = {
        'who', 'what', 'when', 'where', 'why', 'how', 'which', 'whose',
        'can', 'could', 'would', 'should', 'will', 'may', 'might',
        'is', 'are', 'was', 'were', 'been', 'being', 'have', 'has', 'had',
        'do', 'does', 'did', 'the', 'and', 'or', 'but', 'a', 'an', 'this',
        'that', 'these', 'those', 'from', 'to', 'in', 'on', 'at', 'for'
    }
    return word in question_words

# NLTK imports handled in try/catch blocks above - removed hard dependencies


def _confirm_match_with_nltk(text: str, type_: str) -> str:
    """
    Confirm entity types from text using NLTK.
    
    Args:
        text: a string of text. Should be just an entity (e.g. Apple Inc, New York, etc.)
        type_: the expected type of the entity (e.g. 'person', 'organization', 'location')
    
    Returns:
        str: Either the original entity label, or the confirmed NLTK label.
            Conflicts default to the NLTK label.
    """
    nltk_entities = []
    
    # Tokenize, POS tag, and NER chunk
    tokens = word_tokenize(text)
    pos_tags = pos_tag(tokens)
    ner_tree = ne_chunk(pos_tags, binary=False)

    # Convert tree to IOB tags for easier processing
    iob_tags = tree2conlltags(ner_tree)

    current_entity = []
    current_label = None

    # Map NLTK labels to internal types
    label_map = {
        'PERSON': 'person',
        'ORGANIZATION': 'organization',
        'GPE': 'location',  # Geopolitical Entity
        'LOCATION': 'location',
        'FACILITY': 'location',
        'DATE': 'date',
        'MONEY': 'currency'
    }

    # Process IOB tags to find entities
    for word, pos, ner in iob_tags:
        if ner.startswith('B-'):  # Beginning of a new entity
            if current_entity:
                # This case is unlikely if the input text is a single entity, but good to handle
                nltk_entities.append((' '.join(current_entity), current_label))
            current_entity = [word]
            current_label = ner[2:]
        elif ner.startswith('I-') and current_label == ner[2:]: # Inside the same entity
            current_entity.append(word)
        else: # Outside an entity or a different entity starts without 'B-' tag
            if current_entity:
                nltk_entities.append((' '.join(current_entity), current_label))
            current_entity = []
            current_label = None

    # Add the last entity if it exists
    if current_entity:
        nltk_entities.append((' '.join(current_entity), current_label))

    # If NLTK found an entity, use its type
    if nltk_entities:
        # Assuming the most prominent entity in the text is the correct one
        # For a short text that is supposed to be one entity, there should ideally be only one.
        # We take the first one found.
        _, nltk_label = nltk_entities[0]
        
        # Map the NLTK label to our internal type system
        confirmed_type = label_map.get(nltk_label, type_)
        
        # If NLTK's type is different, prefer NLTK's classification.
        if confirmed_type != type_:
            return confirmed_type

    # If NLTK did not find any entity or confirmed the type, return the original type
    return type_






@dataclass
class Entity:
    """
    An entity extracted from documents for knowledge graph construction, structured as a dataclass.

    An entity is a distinct object, concept, person, organization, or location
    identified within text chunks during the document processing pipeline.

    Attributes:
        id (str): Unique identifier for the entity within the knowledge graph.
        name (str): The canonical name or primary label of the entity.
        type (str): Category classification of the entity. Common types include:
            - 'person': Individual people
            - 'organization': Companies, institutions, groups
            - 'concept': Abstract ideas, topics, themes
            - 'location': Geographic places, addresses
            - 'event': Occurrences, incidents, activities
            - 'object': Physical items, products, artifacts
        description (str): Detailed textual description providing context and 
            additional information about the entity.
        confidence (float): Confidence score (0.0-1.0) indicating the reliability
            of the entity extraction and classification.
        source_chunks (List[str]): List of chunk identifiers where this entity
            appears, enabling traceability back to source documents.
        properties (Dict[str, Any]): Additional metadata and attributes specific
            to the entity type (e.g., dates, relationships, custom fields).
        embedding (Optional[np.ndarray]): High-dimensional vector representation
            of the entity for semantic similarity calculations. Defaults to None
            if not computed.

    Example:
        >>> entity = Entity(
        ...     id="ent_001",
        ...     name="John Smith",
        ...     type="person",
        ...     description="Software engineer at Tech Corp",
        ...     confidence=0.95,
        ...     source_chunks=["chunk_1", "chunk_3"],
        ...     properties={"role": "engineer", "company": "Tech Corp"}
        ... )
    """
    id: str # NOTE Should be CID
    name: str
    type: str  # 'person', 'organization', 'concept', 'location', etc.
    description: str
    confidence: float
    source_chunks: List[str]  # Chunk IDs where entity appears
    properties: Dict[str, Any]
    embedding: Optional[np.ndarray] = None
    gateway_url: str = "ipfs_datasets_py.com"

    @property
    def ipfs_uri(self):
        """
        IPFS uri for the entity
        Immutable pointer to the resources itself.
        """
        uri_string = f"<https://{self.gateway_url}/ipfs/{self.id}/{self.name}>"
        return uri_string

    @property
    def ipns_uri(self): # TODO
        """
        IPNS uri for the entity. Basically a mutable pointer to the IPFS uri.
        See: https://docs.ipfs.tech/concepts/ipns/#how-ipns-works
        """
        pass

from enum import StrEnum

class OwlFamily(StrEnum):
    """
    From: https://en.wikipedia.org/wiki/Web_Ontology_Language, accessed 9/8/2025
    """
    OWL2_FUNCTIONAL_SYNTAX = "OWL2 Functional Syntax"
    OWL2_XML_STYLE = "OWL2 XML Syntax"
    MANCHESTER_SYNTAX = "Manchester Syntax"
    RDF_XML_SYNTAX = "RDF/XML Syntax"
    RDF_TURTLE = "RDF/Turtle"


@dataclass
class Owl:
    """
    See: https://en.wikipedia.org/wiki/Web_Ontology_Language
    """
    entity: Entity
    spec: OwlFamily = OwlFamily.MANCHESTER_SYNTAX

    def __str__(self):
        match self.spec.value:
            case OwlFamily.MANCHESTER_SYNTAX:
                owl_string = f"""
Ontology: {self.entity.ipfs_uri}
Class: {self.entity.name}


"""
            case _:
                raise NotImplementedError("This ontology style is not yet supported")
        return owl_string


@dataclass
class Relationship:
    """
    Represents a relationship between two entities in a knowledge graph.

    This dataclass encapsulates the complete information about a relationship,
    including its participants, type, confidence metrics, and supporting evidence.

    Attributes:
        id (str): Unique identifier for this relationship instance.
        source_entity_id (str): Identifier of the entity that is the source/subject 
            of the relationship.
        target_entity_id (str): Identifier of the entity that is the target/object 
            of the relationship.
        relationship_type (str): The type or category of relationship (e.g., 
            "works_for", "located_in", "related_to").
        description (str): Human-readable description providing context and details 
            about the relationship.
        confidence (float): Confidence score indicating the reliability of this 
            relationship, typically in the range [0.0, 1.0].
        source_chunks (List[str]): List of source text chunks or document sections 
            that provide evidence for this relationship.
        properties (Dict[str, Any]): Additional metadata and properties associated 
            with the relationship, allowing for flexible extension of relationship 
            attributes.

    Example:
        >>> relationship = Relationship(
        ...     id="rel_001",
        ...     source_entity_id="person_123",
        ...     target_entity_id="company_456",
        ...     relationship_type="works_for",
        ...     description="John Doe is employed by Acme Corp as a software engineer",
        ...     confidence=0.95,
        ...     source_chunks=["chunk_1", "chunk_5"],
        ...     properties={"role": "software_engineer", "start_date": "2023-01-15"}
        ... )
    """
    id: str
    source_entity_id: str
    target_entity_id: str
    relationship_type: str
    description: str
    confidence: float
    source_chunks: List[str]
    properties: Dict[str, Any]


@dataclass
class KnowledgeGraph:
    """
    Complete knowledge graph representation containing entities, relationships, and document chunks.

    This class represents a comprehensive knowledge graph extracted from a document,
    including all entities, their relationships, the original text chunks, and associated
    metadata. It serves as the primary data structure for storing and managing
    knowledge graphs within the IPFS datasets system.

    Attributes:
        graph_id (str): Unique identifier for this knowledge graph instance.
        document_id (str): Identifier of the source document from which this graph was extracted.
        entities (List[Entity]): Collection of all entities identified in the document.
        relationships (List[Relationship]): Collection of relationships between entities.
        chunks (List[LLMChunk]): Original text chunks used for entity and relationship extraction.
        metadata (Dict[str, Any]): Additional metadata about the graph generation process,
            including extraction parameters, model information, and processing statistics.
        creation_timestamp (str): ISO 8601 timestamp indicating when the graph was created.
        ipld_cid (Optional[str]): Content identifier for IPFS/IPLD storage, set when the
            graph is stored in a distributed system. Defaults to None for newly created graphs.

    Example:
        >>> kg = KnowledgeGraph(
        ...     graph_id="kg_001",
        ...     document_id="doc_123",
        ...     entities=[entity1, entity2],
        ...     relationships=[rel1, rel2],
        ...     chunks=[chunk1, chunk2],
        ...     metadata={"model": "gpt-4", "confidence": 0.95},
        ...     creation_timestamp="2024-01-01T12:00:00Z"
        ... )
    """
    graph_id: str
    document_id: str
    entities: List[Entity]
    relationships: List[Relationship]
    chunks: List[LLMChunk]
    metadata: Dict[str, Any]
    creation_timestamp: str
    ipld_cid: Optional[str] = None


@dataclass
class CrossDocumentRelationship:
    """
    Represents a relationship between entities that spans across multiple documents.

    This dataclass captures relationships discovered between entities from different
    source documents, enabling cross-document knowledge discovery and connection
    mining within the knowledge graph system.

    Attributes:
        id (str): Unique identifier for this cross-document relationship instance.
        source_document_id (str): Identifier of the document containing the source entity.
        target_document_id (str): Identifier of the document containing the target entity.
        source_entity_id (str): Identifier of the entity in the source document that
            participates in this relationship.
        target_entity_id (str): Identifier of the entity in the target document that
            participates in this relationship.
        relationship_type (str): Type of cross-document relationship discovered.
            Common types include:
            - 'same_entity': Same entity mentioned across documents
            - 'similar_entity': Similar or related entities
            - 'references': One entity references another across documents
            - 'related_concept': Conceptually related entities
        confidence (float): Confidence score (0.0-1.0) indicating the reliability
            of the cross-document relationship discovery.
        evidence_chunks (List[str]): List of text chunk identifiers from both
            documents that provide evidence supporting this relationship.

    Example:
        >>> cross_rel = CrossDocumentRelationship(
        ...     id="cross_rel_001",
        ...     source_document_id="doc_123",
        ...     target_document_id="doc_456",
        ...     source_entity_id="entity_abc",
        ...     target_entity_id="entity_def",
        ...     relationship_type="same_entity",
        ...     confidence=0.95,
        ...     evidence_chunks=["chunk_1", "chunk_2", "chunk_10"]
        ... )
    """
    id: str
    source_document_id: str
    target_document_id: str
    source_entity_id: str
    target_entity_id: str
    relationship_type: str
    confidence: float
    evidence_chunks: List[str]

class GraphRAGIntegrator:
    """
    GraphRAG Integrator for PDF Content Processing
    The GraphRAGIntegrator class provides comprehensive functionality for integrating PDF content
    into GraphRAG (Graph Retrieval-Augmented Generation) knowledge structures. It processes
    LLM-optimized documents, extracts entities and relationships, creates knowledge graphs,
    and enables sophisticated querying capabilities across document collections.
    This class serves as the core component for building knowledge graphs from PDF documents,
    supporting both single-document analysis and cross-document relationship discovery.

    Key Features:
    - Entity extraction using pattern matching and NLP techniques
    - Relationship inference based on co-occurrence and context analysis
    - Cross-document entity linking and relationship discovery
    - IPLD (InterPlanetary Linked Data) storage integration
    - NetworkX graph representations for advanced analysis
    - Natural language querying capabilities
    - Entity neighborhood exploration

    Attributes:
        storage (IPLDStorage): IPLD storage instance for persistent graph storage
        similarity_threshold (float): Threshold for entity similarity matching (0.0-1.0)
        entity_extraction_confidence (float): Minimum confidence for entity extraction (0.0-1.0)
        knowledge_graphs (Dict[str, KnowledgeGraph]): Collection of document knowledge graphs
        global_entities (Dict[str, Entity]): Global entity registry across all documents
        cross_document_relationships (List[CrossDocumentRelationship]): Inter-document relationships
        document_graphs (Dict[str, nx.DiGraph]): NetworkX representations per document
        global_graph (nx.DiGraph): Global NetworkX graph combining all documents

    Public Methods:
        integrate_document(llm_document: LLMDocument) -> KnowledgeGraph:
            Extracts entities, relationships, creates knowledge graph, stores in IPLD,
            and updates global graph structures.
        query_graph(query: str, graph_id: Optional[str] = None, max_results: int = 10) -> Dict[str, Any]:
            Query the knowledge graph using natural language queries.
            Supports both document-specific and global graph querying with keyword-based
            and semantic search capabilities.
        get_entity_neighborhood(entity_id: str, depth: int = 2) -> Dict[str, Any]:
            Retrieve the neighborhood of a specific entity within the graph.
            Returns subgraph containing all nodes and edges within specified depth
            from the target entity.

    Private Methods:
        _extract_entities_from_chunks(chunks: List[LLMChunk]) -> List[Entity]:
            Extract and consolidate entities from document chunks using pattern matching
            and confidence filtering.
        _extract_entities_from_text(text: str, chunk_id: str) -> List[Dict[str, Any]]:
            Extract entities from individual text chunks using regex patterns for
            persons, organizations, locations, dates, and currency.
        _extract_relationships(entities: List[Entity], chunks: List[LLMChunk]) -> List[Relationship]:
            Extract relationships between entities within and across chunks using
            co-occurrence analysis and context inference.
        _extract_chunk_relationships(entities: List[Entity], chunk: LLMChunk) -> List[Relationship]:
            Extract relationships between entities within a single chunk based on
            co-occurrence and contextual analysis.
        _extract_cross_chunk_relationships(entities: List[Entity], chunks: List[LLMChunk]) -> List[Relationship]:
            Extract relationships between entities across different chunks using
            narrative sequence analysis.
        _infer_relationship_type(entity1: Entity, entity2: Entity, context: str) -> Optional[str]:
            Infer relationship type between two entities based on contextual keywords
            and entity types (e.g., 'works_for', 'founded', 'partners_with').
        _find_chunk_sequences(chunks: List[LLMChunk]) -> List[List[str]]:
            Identify sequences of related chunks (e.g., same page, sequential order)
            for narrative relationship extraction.
        _create_networkx_graph(knowledge_graph: KnowledgeGraph) -> nx.DiGraph:
            Create NetworkX directed graph representation from knowledge graph
            with entities as nodes and relationships as edges.
        _merge_into_global_graph(knowledge_graph: KnowledgeGraph):
            Merge document-specific knowledge graph into global graph structure,
            updating entity registry and NetworkX representation.
        _discover_cross_document_relationships(knowledge_graph: KnowledgeGraph):
            Discover and create relationships between entities across different documents
            using entity similarity and matching algorithms.
        _find_similar_entities(entity: Entity) -> List[Entity]:
            Find entities similar to a given entity across all documents using
            name similarity and type matching.
        _calculate_text_similarity(text1: str, text2: str) -> float:
            Calculate Jaccard similarity between two text strings based on
            word-level intersection and union.
        _store_knowledge_graph_ipld(knowledge_graph: KnowledgeGraph) -> str:
            Store knowledge graph in IPLD format with JSON serialization,
            handling numpy array conversion for embeddings.

    Examples:
        integrator = GraphRAGIntegrator(
            similarity_threshold=0.8,
            entity_extraction_confidence=0.6
        # Process document
        knowledge_graph = await integrator.integrate_document(llm_document)
        # Query the graph
        results = await integrator.query_graph("companies founded by John Smith")
        # Explore entity relationships
        neighborhood = await integrator.get_entity_neighborhood("entity_12345", depth=2)

    Notes:
        - Entity extraction uses regex patterns and can be enhanced with advanced NLP models
        - Relationship inference is based on co-occurrence and keyword matching
        - Cross-document relationships enable knowledge discovery across document collections
        - IPLD storage provides content-addressable persistence for knowledge graphs
        - NetworkX integration enables advanced graph analysis and algorithms
    """
    def __init__(self,
                 similarity_threshold: float = 0.8,
                 entity_extraction_confidence: float = 0.6,
                 logger: logging.Logger = logging.getLogger(__name__),
                 storage: Optional[IPLDStorage] = None,
                 ) -> None:
        """
        This class integrates Knowledge Graphs with Retrieval-Augmented Generation (RAG)
        for enhanced document processing and analysis capabilities.

        Args:
            storage (Optional[IPLDStorage], optional): IPLD storage instance for data persistence.
            Defaults to a new IPLDStorage instance if not provided.
            similarity_threshold (float, optional): Threshold for entity similarity matching.
            Values between 0.0 and 1.0, where higher values require more similarity.
            Defaults to 0.8.
            entity_extraction_confidence (float, optional): Minimum confidence score for 
            entity extraction. Values between 0.0 and 1.0, where higher values require
            more confidence. Defaults to 0.6.

        Attributes initialized:
            storage (IPLDStorage): IPLD storage instance for data persistence.
            similarity_threshold (float): Threshold for entity similarity matching.
            entity_extraction_confidence (float): Minimum confidence for entity extraction.
            knowledge_graphs (Dict[str, KnowledgeGraph]): Storage for document-specific 
            knowledge graphs, keyed by document identifier.
            global_entities (Dict[str, Entity]): Global registry of entities across all
            documents, keyed by entity identifier.
            cross_document_relationships (List[CrossDocumentRelationship]): List of 
            relationships that span across multiple documents.
            document_graphs (Dict[str, nx.DiGraph]): NetworkX directed graphs for each
            document, keyed by document identifier.
            global_graph (nx.DiGraph): Global NetworkX directed graph containing all
            entities and relationships across documents.

        Examples:
            Basic usage with default settings:

            >>> integrator = GraphRAGIntegrator()
            >>> print(f"Similarity threshold: {integrator.similarity_threshold}")
            Similarity threshold: 0.8

            Custom configuration with higher confidence requirements:

            >>> custom_storage = IPLDStorage()
            >>> integrator = GraphRAGIntegrator(
            ...     storage=custom_storage,
            ...     similarity_threshold=0.9,
            ...     entity_extraction_confidence=0.8
            ... )

            Processing a document and querying the knowledge graph:

            >>> # Process a document
            >>> llm_doc = LLMDocument(document_id="doc123", title="Research Paper", chunks=[...])
            >>> kg = await integrator.integrate_document(llm_doc)
            >>> print(f"Created graph with {len(kg.entities)} entities")

            >>> # Query for specific information
            >>> results = await integrator.query_graph("artificial intelligence companies")
            >>> for entity in results['entities']:
            ...     print(f"Found: {entity['name']} ({entity['type']})")

            >>> # Explore entity relationships
            >>> neighborhood = await integrator.get_entity_neighborhood("entity_123", depth=2)
            >>> print(f"Neighborhood contains {neighborhood['node_count']} nodes")

        Raises:
            TypeError: If storage is not an IPLDStorage instance (when provided)
                or if similarity_threshold or entity_extraction_confidence is not a number
            ValueError: If similarity_threshold or entity_extraction_confidence
              is not between 0.0 and 1.0
        """
        self._initialized = False
        # Validate storage parameter
        if storage is not None and not isinstance(storage, IPLDStorage):
            for required_attr in ['store', 'retrieve']:
                if not hasattr(storage, required_attr):
                    raise TypeError(f"storage must implement '{required_attr}' method")

        # Validate similarity_threshold and entity_extraction_confidence parameters
        type_check_dict = {
            "similarity_threshold": similarity_threshold, 
            "entity_extraction_confidence": entity_extraction_confidence
        }
        for key, value in type_check_dict.items():
            if not isinstance(value, (int, float)):
                raise TypeError(f"{key} must be an int or float, got {type(value).__name__}")
            if not (0.0 <= value <= 1.0):
                raise ValueError(f"{key} must be between 0.0 and 1.0, got {value}")

        self.logger = logger or module_logger
        self.storage = storage or IPLDStorage()

        self.similarity_threshold = similarity_threshold
        self.entity_extraction_confidence = entity_extraction_confidence

        for attr_name, type_ in [("storage", IPLDStorage), ("logger", logging.Logger)]:
            attr_value = getattr(self, attr_name)
            if not isinstance(attr_value, type_):
                raise TypeError(f"{attr_name} must be an instance of {type_.__name__}, got {type(attr_value).__name__}")

        # Graph storage
        self.knowledge_graphs: Dict[str, KnowledgeGraph] = {}
        self.global_entities: Dict[str, Entity] = {}
        self.cross_document_relationships: List[CrossDocumentRelationship] = []

        # NetworkX graphs for analysis
        self.document_graphs: Dict[str, nx.DiGraph] = {}
        self.global_graph = nx.DiGraph()
        self._initialized = True

    @property
    def initialized(self) -> bool:
        """Indicates if the integrator has been properly initialized."""
        return self._initialized

    async def integrate_document(self, llm_document: LLMDocument) -> KnowledgeGraph:
        """
        Integrate an LLM-optimized document into the GraphRAG system.

        This method performs end-to-end integration of a processed document into the GraphRAG
        knowledge graph system. It extracts entities and relationships from document chunks,
        creates a comprehensive knowledge graph, stores it in IPLD for distributed access,
        and merges it with the global knowledge graph to enable cross-document reasoning.

        Args:
            llm_document (LLMDocument): Pre-processed document containing optimized chunks,
                                       embeddings, and metadata from LLM processing pipeline.
                                       Must include document_id, title, and processed chunks.
            KnowledgeGraph: Comprehensive knowledge graph object containing:
                           - Extracted entities with types and attributes
                           - Discovered relationships with confidence scores
                           - Document chunks with semantic mappings
                           - IPLD CID for distributed storage
                           - Processing metadata and timestamps
                           - Unique graph identifier for tracking

        Returns:
            KnowledgeGraph: The created knowledge graph containing entities, relationships,
                            and metadata for the integrated document.

        Raises:
            ValueError: If llm_document is invalid or missing required fields
            IPLDStorageError: If knowledge graph cannot be stored in IPLD
            GraphProcessingError: If entity/relationship extraction fails
            NetworkError: If cross-document relationship discovery fails

        Example:
            >>> document = LLMDocument(document_id="doc123", title="Research Paper", chunks=[...])
            >>> kg = await integrator.integrate_document(document)

            >>> print(f"Created knowledge graph with {len(kg.entities)} entities")

        Note:
            This is an expensive operation that involves multiple AI model calls for entity
            and relationship extraction. Consider batching documents or using async processing
            for large document sets. The resulting knowledge graph is automatically merged
            with existing graphs to maintain global consistency.
        """
        debug_timer_start = time.time()
        def _print_time(step: str = ""):
            elapsed = time.time() - debug_timer_start
            string = f"integrate_document elapsed time: {elapsed:.2f} seconds"
            string = f"{step} - {string}" if step else string
            print(string)

        # Input validation
        if llm_document is None:
            raise TypeError("llm_document cannot be None")

        if not isinstance(llm_document, LLMDocument):
            raise TypeError("llm_document must be an instance of LLMDocument")
        
        if llm_document.document_id is None:
            raise ValueError("document_id is required")
        
        if llm_document.title is None:
            raise ValueError("title is required")
        
        if llm_document.chunks is not None:
            for chunk in llm_document.chunks:
                if not hasattr(chunk, 'chunk_id'):  # Basic check for LLMChunk-like object
                    raise TypeError("All chunks must be LLMChunk instances")
        
        # Check for duplicate document and warn if replacing
        existing_graphs = [kg for kg in self.knowledge_graphs.values() 
                          if kg.document_id == llm_document.document_id]
        if existing_graphs:
            self.logger.warning(f"Document {llm_document.document_id} already exists in knowledge graphs. "
                          f"Overwriting existing knowledge graph.")
        
        self.logger.info(f"Starting GraphRAG integration for document: {llm_document.document_id}")
        _print_time(step="Start integration")

        # Extract entities from chunks
        entities = await self._extract_entities_from_chunks(llm_document.chunks)
        _print_time(step="Entity extraction complete")

        # Extract relationships
        relationships = await self._extract_relationships(entities, llm_document.chunks)

        # Create deterministic graph ID based on document content
        document_content = "".join(chunk.content.strip() for chunk in llm_document.chunks)

        graph_id_hash = get_cid(document_content)

        # Create knowledge graph
        knowledge_graph = KnowledgeGraph(
            graph_id=f"kg_{llm_document.document_id}_{graph_id_hash}",
            document_id=llm_document.document_id,
            entities=entities,
            relationships=relationships,
            chunks=llm_document.chunks,
            metadata={
                'document_title': llm_document.title,
                'entity_count': len(entities),
                'relationship_count': len(relationships),
                'chunk_count': len(llm_document.chunks),
                'similarity_threshold': self.similarity_threshold,
                'entity_extraction_confidence': getattr(self, 'entity_extraction_confidence', 0.8),
                'processing_timestamp': datetime.now().isoformat()
            },
            creation_timestamp=datetime.now().isoformat() + 'Z'
        )
        self.logger.debug(f"knowledge_graph: {knowledge_graph}")

        # Store in IPLD
        ipld_cid = await self._store_knowledge_graph_ipld(knowledge_graph)
        knowledge_graph.ipld_cid = ipld_cid

        # Update internal storage
        self.knowledge_graphs[knowledge_graph.graph_id] = knowledge_graph

        # Create NetworkX representation
        nx_graph = await self._create_networkx_graph(knowledge_graph)
        self.document_graphs[llm_document.document_id] = nx_graph

        # Merge with global graph
        await self._merge_into_global_graph(knowledge_graph)

        # Discover cross-document relationships
        await self._discover_cross_document_relationships(knowledge_graph)

        self.logger.info(f"GraphRAG integration complete: {len(entities)} entities, {len(relationships)} relationships")
        return knowledge_graph
    
    async def _extract_entities_from_chunks(self, chunks: List[LLMChunk]) -> List[Entity]:
        """Extract and consolidate entities from a list of LLM chunks.

        This method processes text chunks to identify and extract named entities, then
        consolidates duplicate entities across chunks to create a unified entity list.
        The extraction process includes entity deduplication, confidence scoring, and
        property merging.

        Args:
            chunks (List[LLMChunk]): List of text chunks to process for entity extraction.
                Each chunk should contain content and a unique chunk_id.

        Returns:
            List[Entity]: A filtered list of unique entities extracted from all chunks.
                Only entities meeting the minimum confidence threshold are included.
                Each entity contains:
                - Unique ID generated from name and type hash
                - Consolidated properties from all mentions
                - Maximum confidence score across all mentions
                - List of source chunk IDs where the entity was found

        Raises:
            TypeError: If chunks is not a list or contains non-LLMChunk instances.

            Exception: May raise exceptions from the underlying entity extraction service
                or if chunk processing fails.

        Note:
            - Entities are deduplicated based on case-insensitive name and type matching
            - Entity confidence scores are maximized across multiple mentions
            - Properties from different mentions are merged (first occurrence wins for conflicts)
            - Only entities with confidence >= self.entity_extraction_confidence are returned
        """
        debug_timer_start = time.time()
        def _print_time(step: str = ""):
            elapsed = time.time() - debug_timer_start
            string = f"integrate_document elapsed time: {elapsed:.2f} seconds"
            string = f"{step} - {string}" if step else string
            print(string)

        # Validate input types
        if not isinstance(chunks, list):
            raise TypeError("chunks must be a list")

        for chunk in chunks:
            if not isinstance(chunk, LLMChunk):
                raise TypeError(f"All chunks must be LLMChunk instances, got {type(chunk).__name__}")
            if not hasattr(chunk, 'content') or not hasattr(chunk, 'chunk_id'):
                raise AttributeError("LLMChunk must have 'content' and 'chunk_id' attributes")

        entity_mentions = {}  # Track entity mentions across chunks
        chunk_entity_queue = asyncio.Queue()
        _print_time(step="Start entity extraction from chunks")
        for idx, chunk in enumerate(chunks, start=1):
            # Extract entities from chunk content
            try:
                chunk_entities = await self._extract_entities_from_text(
                    chunk.content, 
                    chunk.chunk_id
                )
            except Exception as e:
                self.logger.error(f"Failed to extract entities for chunk {chunk.chunk_id}: {e}")
                raise RuntimeError(f"Entity extraction service for chunk {chunk.chunk_id}: {e}") from e
            else:
                self.logger.debug(f"chunk_entities: {chunk_entities}")
                _print_time(step=f"Extracted entities from chunk {idx}/{len(chunks)}")
                chunk_entity_queue.put_nowait((chunk, chunk_entities))

        while not chunk_entity_queue.empty():
            chunk, chunk_entities = await chunk_entity_queue.get()
            for entity_data in chunk_entities:

                assert isinstance(entity_data, dict), \
                    f"expected entity_data to be dict, got {type(entity_data).__name__} instead"

                entity_key = (entity_data['name'].lower(), entity_data['type'])

                if entity_key in entity_mentions:
                    # Update existing entity
                    existing_entity = entity_mentions[entity_key]
                    if chunk.chunk_id not in existing_entity.source_chunks:
                        existing_entity.source_chunks.append(chunk.chunk_id)
                    existing_entity.confidence = max(existing_entity.confidence, entity_data['confidence'])

                    # Merge properties (first occurrence wins for conflicts)
                    for key, value in entity_data.get('properties', {}).items():
                        if key not in existing_entity.properties:
                            existing_entity.properties[key] = value
                else:
                    # Create new entity
                    entity_key_for_id = f"{entity_data['name']}_{entity_data['type']}"
                    entity_id = f"entity_{hashlib.md5(entity_key_for_id.encode()).hexdigest()[:8]}"
                    
                    entity = Entity(
                        id=entity_id,
                        name=entity_data['name'],
                        type=entity_data['type'],
                        description=entity_data.get('description', ''),
                        confidence=entity_data['confidence'],
                        source_chunks=[chunk.chunk_id],
                        properties=entity_data.get('properties', {}),
                        embedding=entity_data.get('embedding')
                    )
                    entity_mentions[entity_key] = entity
            _print_time(step=f"Processed chunk {idx}/{len(chunks)} for entity consolidation")
        _print_time(step="Entity extraction from chunks complete")

        # Get all unique entities
        entities = list(entity_mentions.values())

        # Filter entities by confidence
        filtered_entities = [
            entity for entity in entities 
            if entity.confidence >= self.entity_extraction_confidence
        ]
        _print_time(step="Entity filtering complete")
        
        self.logger.info(f"Extracted {len(filtered_entities)} entities from {len(chunks)} chunks")
        return filtered_entities
    
    async def _extract_entities_from_text(self, text: str, chunk_id: str) -> List[Dict[str, Any]]:
        """Extract named entities from a text chunk using pattern matching.

        This method identifies various types of entities (persons, organizations, locations,
        dates, and currency amounts) from the input text using regular expression patterns.
        It provides a foundation for entity extraction that can be enhanced with more
        sophisticated NLP models.

        Args:
            text (str): The input text chunk from which to extract entities.
            chunk_id (str): Unique identifier for the text chunk, used for tracking
                           and linking entities back to their source.

        Returns:
            List[Dict[str, Any]]: A list of unique entities found in the text, where each
                                 entity is represented as a dictionary containing:
                                 - 'name': The extracted entity text
                                 - 'type': Entity category. 
                                 - 'description': Human-readable description of the entity
                                 - 'confidence': Confidence score (0.7 for pattern matching)
                                 - 'properties': Additional metadata including extraction method and source chunk

        Entity Types Supported:
            - person: Names with titles (Dr. John Smith) or standard format (John Smith)
            - organization: Companies, corporations, universities with common suffixes
            - location: Addresses and city/state combinations
            - date: Various date formats (MM/DD/YYYY, Month DD, YYYY)
            - currency: Dollar amounts and currency expressions

        Raises:
            TypeError: If text or chunk_id is not a string.
            re.error: If any of the regex patterns are malformed (unlikely with static patterns).
        """
        # Input validation
        if not isinstance(text, str):
            raise TypeError("text must be a string")
        if not isinstance(chunk_id, str):
            raise TypeError("chunk_id must be a string")
        
        # Handle empty or whitespace-only text
        if not text.strip():
            return []
        
        entities = []

        # results = _extract_entity_names_from_query(text)
        # self.logger.debug(f"results:\n{results}")
        # for result in results:
        #     output = get_continuous_chunks(result, 'GPE')
        #     self.logger.debug(f"output:\n{output}")

        # Named Entity Recognition patterns (can be enhanced with NLP models)
        # TODO Replace with NLTK or other NLP library for better accuracy.
        # Process organizations first to avoid conflicts with person patterns
        patterns = {
            'organization': [
                r'\b[A-Z][a-zA-Z]*(?:\s+[A-Z][a-zA-Z]*)*\s+(?:Inc\.?|Corp\.?|LLC|Ltd\.?|Company|Corporation)\b',  # Apple Inc., Microsoft Corporation
                r'\b[A-Z][a-zA-Z]*(?:\s+[A-Z][a-zA-Z]*)*\s+University\b',  # Harvard University
                r'\b[A-Z]{2,}(?:\s+[A-Z][a-zA-Z]+)*\b',  # IBM, NASA (all caps acronyms)
            ],
            'person': [
                r'\b(?:Dr|Mr|Ms|Mrs|Prof)\.?\s+[A-Z][a-zA-Z]+\s+[A-Z][a-zA-Z]+\b',  # Dr. John Smith (titles first)
                r'\b[A-Z][a-zA-Z]+\s+[A-Z][a-zA-Z]+\b(?!\s+(?:Inc\.?|Corp\.?|LLC|Ltd\.?|Company|Corporation|University))',  # John Smith (not followed by company suffixes)
            ],
            'location': [
                r'\b[A-Z][a-zA-Z]+(?:,\s*[A-Z][a-zA-Z]+)*,\s*[A-Z]{2}\b',  # San Francisco, CA
                r'\b\d+\s+[A-Z][a-zA-Z]+\s+(?:Street|Avenue|Road|Boulevard|Drive|St|Ave|Rd|Blvd|Dr)\b',  # 123 Main Street
            ],
            'date': [
                r'\b\d{1,2}[/-]\d{1,2}[/-]\d{2,4}\b',  # 12/25/2023
                r'\b(?:January|February|March|April|May|June|July|August|September|October|November|December)\s+\d{1,2},?\s+\d{4}\b'  # January 15, 2024
            ],
            'currency': [
                r'\$\d{1,3}(?:,\d{3})*(?:\.\d{2})?\b',  # $50,000
                r'\b\d{1,3}(?:,\d{3})*(?:\.\d{2})?\s+(?:dollars?|USD|cents?)\b'  # 25000 dollars
            ]
        }

        # Track all matches to avoid overlaps
        all_matches = []

        for entity_type, type_patterns in patterns.items():
            for pattern in type_patterns:
                for match in re.finditer(pattern, text):
                    match_text = match.group().strip()
                    if len(match_text) > 2:  # Minimum length filter
                        all_matches.append({
                            'text': match_text,
                            'type': entity_type,
                            'start': match.start(),
                            'end': match.end()
                        })

        # Sort by start position and remove overlaps (prefer longer matches)
        all_matches.sort(key=lambda x: (x['start'], -(x['end'] - x['start'])))
        self.logger.debug(f"all_matches:\n{all_matches}")

        # Remove overlapping matches
        non_overlapping = []
        for match in all_matches:
            # Check if this match overlaps with any already accepted match
            overlaps = False
            for accepted in non_overlapping:
                if not (match['end'] <= accepted['start'] or match['start'] >= accepted['end']):
                    overlaps = True
                    break

            if not overlaps:
                non_overlapping.append(match)
        self.logger.debug(f"non_overlapping:\n{non_overlapping}")

        # Convert to entity format
        for match in non_overlapping:

            type_ = _confirm_match_with_nltk(match['text'], match['type'])

            entities.append({
                'name': match['text'],
                'type': type_,
                'description': f'{match["type"].capitalize()} found in chunk {chunk_id}',
                'confidence': 0.7,  # Base confidence for pattern matching
                'properties': {
                    'extraction_method': 'regex_pattern_matching',
                    'source_chunk': chunk_id
                }
            })

        # Remove duplicates by name (case-insensitive)
        unique_entities = []
        seen_names = set()
        for entity in entities:
            name_key = entity['name'].lower()
            if name_key not in seen_names:
                seen_names.add(name_key)
                unique_entities.append(entity)

        return unique_entities

    async def _extract_relationships(self, 
                                   entities: List[Entity], 
                                   chunks: List[LLMChunk]) -> List[Relationship]:
        """Extract relationships between entities from text chunks.

        This method performs a two-phase relationship extraction process:
        1. Intra-chunk relationships: Identifies relationships between entities that
            appear together within the same text chunk
        2. Cross-chunk relationships: Discovers relationships between entities that
            span across different chunks within the same document

        The method builds an entity index for efficient lookup and processes
        relationships at both the local (chunk-level) and document-level scope
        to ensure comprehensive relationship mapping.

        Args:
            entities (List[Entity]): List of extracted entities with their source
                chunk references
            chunks (List[LLMChunk]): List of text chunks to analyze for relationships

        Returns:
            List[Relationship]: Combined list of all discovered relationships,
                including both intra-chunk and cross-chunk relationships

        Raises:
            TypeError: If entities or chunks are not lists
            AttributeError: If any entity is missing 'source_chunks' attribute or
            any chunk is missing 'chunk_id' attribute
            - Returns empty list if either entities or chunks are empty

        Example:
            

        Note:
            - Chunks with fewer than 2 entities are skipped for intra-chunk processing
            - Cross-chunk relationship extraction considers entity co-occurrence patterns
            - The total count of extracted relationships is logged for monitoring
        """
        # Input validation
        if not isinstance(entities, list):
            raise TypeError("entities must be a list")
        if not isinstance(chunks, list):
            raise TypeError("chunks must be a list")
        
        # Handle empty inputs
        if not entities or not chunks:
            return []

        # Validate entity attributes
        for entity in entities:
            if not hasattr(entity, 'source_chunks'):
                raise AttributeError("Entity missing required 'source_chunks' attribute")
        
        # Validate chunk attributes  
        for chunk in chunks:
            if not hasattr(chunk, 'chunk_id'):
                raise AttributeError("Chunk missing required 'chunk_id' attribute")

        relationships = []
        
        # Build entity index for quick lookup
        entity_by_chunk = {}
        for entity in entities:
            for chunk_id in entity.source_chunks:
                if chunk_id not in entity_by_chunk:
                    entity_by_chunk[chunk_id] = []
                entity_by_chunk[chunk_id].append(entity)
        
        # Extract relationships within chunks
        for chunk in chunks:
            chunk_entities = entity_by_chunk.get(chunk.chunk_id, [])
            if len(chunk_entities) >= 2:
                chunk_relationships = await self._extract_chunk_relationships(
                    chunk_entities, chunk
                )
                relationships.extend(chunk_relationships)
        
        # Extract cross-chunk relationships (same document)
        cross_chunk_relationships = await self._extract_cross_chunk_relationships(
            entities, chunks
        )
        relationships.extend(cross_chunk_relationships)
        
        self.logger.info(f"Extracted {len(relationships)} relationships")
        return relationships
    
    async def _extract_chunk_relationships(self, 
                                         entities: List[Entity], 
                                         chunk: LLMChunk,
                                         confidence_threshold: float = 0.6
                                         ) -> List[Relationship]:
        """Extract relationships between entities found within a single text chunk.

        This method identifies potential relationships by analyzing co-occurrence patterns
        of entities within the same chunk of text. It creates relationship objects based
        on contextual analysis and assigns confidence scores.

        Args:
            entities (List[Entity]): List of entities previously extracted from the chunk.
                Each entity should have 'id', 'name', and other relevant attributes.
            chunk (LLMChunk): The text chunk containing the entities. Must have 'content'
                and 'chunk_id' attributes for relationship extraction and tracking.
            confidence_threshold (float): Minimum confidence score for relationships to be included.
                Defaults to 0.6, which is the base confidence for co-occurrence relationships.

        Returns:
            List[Relationship]: A list of relationship objects connecting pairs of entities.
                Each relationship includes:
                - Unique identifier and source/target entity IDs
                - Inferred relationship type and descriptive text
                - Confidence score (base 0.6 for co-occurrence)
                - Source chunk reference and extraction metadata
                - Context snippet for relationship validation
        Notes:
            - Uses case-insensitive entity name matching within chunk content
            - Generates relationships for all entity pairs that co-occur in the text
            - Relationship types are inferred using contextual analysis
            - Only creates relationships when a valid type can be determined
            - Assigns MD5-based unique IDs to prevent duplicates
            - Includes extraction method metadata for traceability
        Example:
            If entities ["Apple Inc.", "iPhone"] are found in a chunk about product launches,
            this might generate a relationship with type "manufactures" connecting them.
        """
        # Type validation
        if not isinstance(entities, list):
            raise TypeError(f"Expected entities to be a list, got {type(entities).__name__}")
        
        relationships = []
        
        # Simple co-occurrence based relationships
        for i, entity1 in enumerate(entities):
            for entity2 in entities[i+1:]:
                # Check if entities co-occur in the chunk
                text_lower = chunk.content.lower()
                if (entity1.name.lower() in text_lower and 
                    entity2.name.lower() in text_lower):
                    
                    # Determine relationship type based on context
                    relationship_type = self._infer_relationship_type(
                        entity1, entity2, chunk.content
                    )
                    
                    if relationship_type:
                        rel_id = f"rel_{hashlib.md5(f'{entity1.id}_{entity2.id}_{relationship_type}'.encode()).hexdigest()[:8]}"
                        
                        relationship = Relationship(
                            id=rel_id,
                            source_entity_id=entity1.id,
                            target_entity_id=entity2.id,
                            relationship_type=relationship_type,
                            description=f"{entity1.name} {relationship_type} {entity2.name}",
                            confidence=confidence_threshold,
                            source_chunks=[chunk.chunk_id],
                            properties={
                                'extraction_method': 'co_occurrence',
                                'context_snippet': chunk.content[:200] + '...' if len(chunk.content) > 200 else chunk.content
                            }
                        )
                        relationships.append(relationship)

        return relationships

    def _infer_relationship_type(self, entity1: Entity, entity2: Entity, context: str) -> Optional[str]:
        """
        Infer the relationship type between two entities based on contextual information.

        This method analyzes the context string to determine the most appropriate relationship
        type between two entities by examining keywords and entity types. It supports various
        relationship categories including professional, organizational, and personal connections.

        Args:
            entity1 (Entity): The first entity in the relationship
            entity2 (Entity): The second entity in the relationship  
            context (str): The textual context containing information about the relationship

        Returns:
            Optional[str]: The inferred relationship type, 
                or None if no relationship can be determined.
                Possible return values include:
                - Person-Organization: 'leads', 'works_for', 'founded', 'associated_with'
                - Organization-Organization: 'acquired', 'partners_with', 'competes_with', 'related_to'
                - Person-Person: 'collaborates_with', 'manages', 'knows'
                - Location-based: 'located_in'
                - Default: 'related_to'
        Raises:
            TypeError: If entity1 or entity2 is None, or if context is not a string
            ValueError: If context is empty or whitespace-only
            AttributeError: If entity1 or entity2 does not have a 'type' attribute

        Examples:
            >>> _infer_relationship_type(person_entity, org_entity, "John is the CEO of ACME Corp")
            'leads'
            >>> _infer_relationship_type(org1_entity, org2_entity, "Microsoft acquired GitHub")
            'acquired'
            >>> _infer_relationship_type(person1_entity, person2_entity, "They work as colleagues")
            'collaborates_with'

        Note:
            The method performs case-insensitive keyword matching and prioritizes more specific
            relationships over generic ones. The relationship direction is implied by the order
            of entities (entity1 -> entity2).
        """
        # Input validation - check for None first
        for entity in (entity1, entity2):
            if entity is None:
                raise TypeError("Entity cannot be None")
            if not isinstance(entity, Entity):
                raise TypeError("Expected Entity instance")
            if not hasattr(entity, 'type'):
                raise AttributeError("Entity must have a 'type' attribute")

        if not isinstance(context, str):
            raise TypeError("Context must be a string")
        if not context.strip():
            raise ValueError("Context cannot be empty")

        context_lower = context.lower()
        
        # Helper function for flexible keyword matching (handles abbreviations and word boundaries)
        def contains_keyword(text, keywords):
            for keyword in keywords:
                # For abbreviations like "C.E.O.", use simple substring matching
                if '.' in keyword:
                    if keyword.lower() in text.lower():
                        return True
                # For regular words, use word boundary matching
                else:
                    pattern = r'\b' + re.escape(keyword.lower()) + r'\b'
                    if re.search(pattern, text.lower()):
                        return True
            return False

        # Check for location-based relationships first (higher priority for specific patterns)
        if contains_keyword(context_lower, ['located in', 'based in', 'headquarters']):
            return 'located_in'

        # Person-Organization relationships
        if entity1.type == 'person' and entity2.type == 'organization':
            # Leadership relationships (highest priority)
            if contains_keyword(context_lower, ['ceo', 'c.e.o.', 'leads', 'director']):
                return 'leads'
            # Employment relationships
            elif contains_keyword(context_lower, ['works for', 'employee', 'employed']):
                return 'works_for'
            # Founding relationships
            elif contains_keyword(context_lower, ['founded', 'established', 'created']):
                return 'founded'
            # Partnership relationships
            elif contains_keyword(context_lower, ['partnership']):
                return 'associated_with'
            else:
                return 'associated_with'
        
        # Organization-Person relationships (symmetric handling)
        elif entity1.type == 'organization' and entity2.type == 'person':
            # For partnership, maintain symmetry
            if contains_keyword(context_lower, ['partnership']):
                return 'associated_with'  # Same as person-org for partnerships
            else:
                return 'related_to'  # Default for org-person
        
        # Organization-Organization relationships
        elif entity1.type == 'organization' and entity2.type == 'organization':
            if contains_keyword(context_lower, ['acquired', 'bought', 'purchased']):
                return 'acquired'
            elif contains_keyword(context_lower, ['partners', 'partnership', 'collaboration']):
                return 'partners_with'
            elif contains_keyword(context_lower, ['competes', 'competitor', 'rival', 'rivals']):
                return 'competes_with'
            else:
                return 'related_to'
        
        # Person-Person relationships
        elif entity1.type == 'person' and entity2.type == 'person':
            # Management relationships (highest priority)
            if contains_keyword(context_lower, ['manages', 'supervises', 'reports to']):
                return 'manages'
            # Collaboration relationships
            elif contains_keyword(context_lower, ['collaborates', 'works together', 'colleagues']):
                return 'collaborates_with'
            else:
                return 'knows'
        
        # Location relationships (only for unhandled cases with location entities)
        elif 'location' in [entity1.type, entity2.type]:
            # Don't override specific location patterns already handled above
            # This is for cases where we have location entities but no specific location keywords
            return 'related_to'
        
        # Default relationship for all other cases
        return 'related_to'
    
    async def _extract_cross_chunk_relationships(self, 
                                               entities: List[Entity], 
                                               chunks: List[LLMChunk]) -> List[Relationship]:
        """Extract relationships between entities that span across multiple document chunks.

        This method identifies and creates relationships between entities based on their
        co-occurrence in sequential document chunks, establishing narrative connections
        that may not be explicitly stated but are implied by document structure.

        Args:
            entities (List[Entity]): List of extracted entities from the document,
                each containing source chunk information and entity metadata.
            chunks (List[LLMChunk]): List of document chunks in sequential order,
                used to determine narrative flow and proximity relationships.

        Returns:
            List[Relationship]: List of relationship objects representing cross-chunk
                connections. Each relationship includes:
                - Unique identifier and entity references
                - Relationship type ('narrative_sequence')
                - Confidence score (0.4 for narrative relationships)
                - Source chunks where both entities appear
                - Extraction metadata and sequence information

        Note:
            - Relationships are only created between different entities (entity1.id != entity2.id)
            - Confidence is set to 0.4 as these are inferred rather than explicit relationships
            - All combinations of entities within a sequence are connected (n*(n-1)/2 relationships)
            - Relationship IDs are generated using MD5 hash of entity ID pairs for consistency
        """
        relationships = []
        
        # Group entities by type for more efficient processing
        entities_by_type = {}
        for entity in entities:
            if entity.type not in entities_by_type:
                entities_by_type[entity.type] = []
            entities_by_type[entity.type].append(entity)
        
        # Find entities that appear in sequential chunks (narrative relationships)
        chunk_sequences = self._find_chunk_sequences(chunks)
        for seq in chunk_sequences:
            seq_entities = []
            for chunk_id in seq:
                chunk_entities = [e for e in entities if chunk_id in e.source_chunks]
                seq_entities.extend(chunk_entities)
            
            # Create narrative relationships
            if len(seq_entities) >= 2:
                for i, entity1 in enumerate(seq_entities):
                    for entity2 in seq_entities[i+1:]:
                        if entity1.id != entity2.id:
                            rel_id = f"rel_seq_{hashlib.md5(f'{entity1.id}_{entity2.id}'.encode()).hexdigest()[:8]}"
                            
                            relationship = Relationship(
                                id=rel_id,
                                source_entity_id=entity1.id,
                                target_entity_id=entity2.id,
                                relationship_type='narrative_sequence',
                                description=f"{entity1.name} appears in narrative sequence with {entity2.name}",
                                confidence=0.4,
                                source_chunks=list(set(entity1.source_chunks + entity2.source_chunks)),
                                properties={
                                    'extraction_method': 'narrative_sequence',
                                    'sequence_length': len(seq)
                                }
                            )
                            relationships.append(relationship)
        
        return relationships
    
    def _find_chunk_sequences(self, chunks: List[LLMChunk]) -> List[List[str]]:
        """Find sequences of related chunks based on their source page.
    
        Groups chunks that belong to the same page and returns sequences containing
        multiple chunks. Single-chunk pages are filtered out as they don't form
        meaningful sequences for processing.

        Args:
            chunks (List[LLMChunk]): List of LLM chunks to analyze for sequences.
                Each chunk must have a source_page and chunk_id attribute.

        Returns:
            List[List[str]]: List of sequences, where each sequence is a list of
                chunk IDs that belong to the same page. Only includes sequences
                with 2 or more chunks.

        Raises:
            TypeError: If chunks is not a list or if any chunk is not an LLMChunk instance.

        Example:
            >>> chunks = [chunk1(page=1), chunk2(page=1), chunk3(page=2)]
            >>> sequences = self._find_chunk_sequences(chunks)
            >>> # Returns: [['chunk1_id', 'chunk2_id']] (page 2 filtered out)
        """
        sequences = []
        
        # Group chunks by page
        chunks_by_page = {}
        for chunk in chunks:
            page = chunk.source_page
            if page not in chunks_by_page:
                chunks_by_page[page] = []
            chunks_by_page[page].append(chunk.chunk_id)
        
        # Each page is a sequence
        for page, chunk_ids in chunks_by_page.items():
            if len(chunk_ids) > 1:
                sequences.append(chunk_ids)
        
        return sequences
    
    async def _create_networkx_graph(self, knowledge_graph: KnowledgeGraph) -> nx.DiGraph:
        """Create a NetworkX directed graph representation from a knowledge graph.

        Converts a KnowledgeGraph object into a NetworkX DiGraph where:
        - Entities become nodes with their properties as node attributes
        - Relationships become directed edges with their properties as edge attributes

        Args:
            knowledge_graph (KnowledgeGraph): The knowledge graph containing entities 
                and relationships to convert into NetworkX format.

        Returns:
            nx.DiGraph: A directed graph where:
                - Nodes represent entities with attributes: name, type, confidence, 
                  source_chunks, and any additional properties
                - Edges represent relationships with attributes: relationship_type, 
                  confidence, source_chunks, and any additional properties

        Note:
            The resulting NetworkX graph maintains all metadata from the original
            knowledge graph structure.
        """
        graph = nx.DiGraph()
        
        # Add entities as nodes
        for entity in knowledge_graph.entities:
            graph.add_node(
                entity.id,
                name=entity.name,
                type=entity.type,
                confidence=entity.confidence,
                source_chunks=entity.source_chunks,
                **entity.properties
            )
        
        # Add relationships as edges
        for relationship in knowledge_graph.relationships:
            graph.add_edge(
                relationship.source_entity_id,
                relationship.target_entity_id,
                relationship_type=relationship.relationship_type,
                confidence=relationship.confidence,
                source_chunks=relationship.source_chunks,
                **relationship.properties
            )
        
        return graph
    
    async def _merge_into_global_graph(self, knowledge_graph: KnowledgeGraph) -> None:
        """
        Merge a document-specific knowledge graph into the global knowledge graph.

        This method performs a two-phase merge operation:
        1. Merges entities from the document graph into the global entity collection,
           handling conflicts by combining source chunks and taking maximum confidence scores
        2. Composes the document's NetworkX graph structure with the global graph

        Args:
            knowledge_graph (KnowledgeGraph): The document-specific knowledge graph
                containing entities and relationships to be merged into the global graph.

        Side Effects:
            - Updates self.global_entities with new entities or merges existing ones
            - Modifies self.global_graph by composing it with the document graph
            - Deduplicates source chunks for entities that already exist globally
            - Updates entity confidence scores to reflect the maximum confidence seen

        Note:
            This is an asynchronous method that modifies the global graph state in-place.
            The merge operation preserves all nodes and edges from both graphs, with
            NetworkX handling any overlapping nodes automatically.
        """
        # Update global entities
        for entity in knowledge_graph.entities:
            if entity.id not in self.global_entities:
                self.global_entities[entity.id] = entity
            else:
                # Merge entity information
                existing = self.global_entities[entity.id]
                existing.source_chunks.extend(entity.source_chunks)
                existing.source_chunks = list(set(existing.source_chunks))
                existing.confidence = max(existing.confidence, entity.confidence)
        
        # Merge into global NetworkX graph
        doc_graph = self.document_graphs[knowledge_graph.document_id]
        self.global_graph = nx.compose(self.global_graph, doc_graph)
    
    async def _discover_cross_document_relationships(self, knowledge_graph: KnowledgeGraph):
        """Discover and establish relationships between entities across different documents.

        This method identifies entities that appear in multiple documents and creates
        cross-document relationships to connect related information. It analyzes entity
        similarity and determines whether entities represent the same concept or are
        merely similar across document boundaries.

        Args:
            knowledge_graph (KnowledgeGraph): The knowledge graph containing entities
                to analyze for cross-document relationships.

        Returns:
            None: The method updates self.cross_document_relationships in-place.

        Side Effects:
            - Extends self.cross_document_relationships with newly discovered relationships
            - Logs the number of relationships discovered

        Process:
            1. Iterates through all entities in the provided knowledge graph
            2. For each entity, finds similar entities from other documents using similarity matching
            3. Verifies that entities belong to different documents by checking source chunks
            4. Creates CrossDocumentRelationship objects with appropriate confidence scores:
               - 0.8 confidence for exact name matches (same_entity type)
               - 0.6 confidence for similar but not identical entities (similar_entity type)
            5. Includes evidence chunks from both entities to support the relationship

        Note:
            - Requires self.global_entities to be populated before execution
            - Returns early if no global entities are available
            - Assumes chunk IDs contain document information for proper cross-document detection
        """
        if not self.global_entities:
            return
        
        new_relationships = []
        
        for entity in knowledge_graph.entities:
            # Find similar entities in other documents
            similar_entities = await self._find_similar_entities(entity)
            
            for similar_entity in similar_entities:
                if similar_entity.id != entity.id:
                    # Check if they're from different documents
                    entity_docs = set()
                    similar_docs = set()
                    
                    for chunk_id in entity.source_chunks:
                        # Extract document ID from chunk (assuming chunk format includes doc info)
                        entity_docs.add(knowledge_graph.document_id)
                    
                    for chunk_id in similar_entity.source_chunks:
                        # Find document for this chunk
                        for kg in self.knowledge_graphs.values():
                            if any(c.chunk_id == chunk_id for c in kg.chunks):
                                similar_docs.add(kg.document_id)
                                break
                    
                    if entity_docs.intersection(similar_docs) == set():
                        # Different documents
                        cross_rel = CrossDocumentRelationship(
                            id=f"cross_{uuid.uuid4().hex[:8]}",
                            source_document_id=knowledge_graph.document_id,
                            target_document_id=list(similar_docs)[0] if similar_docs else 'unknown',
                            source_entity_id=entity.id,
                            target_entity_id=similar_entity.id,
                            relationship_type='same_entity' if entity.name.lower() == similar_entity.name.lower() else 'similar_entity',
                            confidence=0.8 if entity.name.lower() == similar_entity.name.lower() else 0.6,
                            evidence_chunks=entity.source_chunks + similar_entity.source_chunks
                        )
                        new_relationships.append(cross_rel)
        
        self.cross_document_relationships.extend(new_relationships)
        self.logger.info(f"Discovered {len(new_relationships)} cross-document relationships")
    
    async def _find_similar_entities(self, entity: Entity) -> List[Entity]:
        """Find entities similar to the given entity across all documents in the graph.

        This method searches through all global entities to identify those that are similar
        to the input entity based on name similarity and type matching. Entities are considered
        similar if they have the same type and their names exceed the configured similarity
        threshold.

        Args:
            entity (Entity): The reference entity to find similar matches for. Must have
                            'id', 'name', and 'type' attributes.

        Returns:
            List[Entity]: A list of entities that are similar to the input entity.
                         The list excludes the input entity itself and only includes
                         entities of the same type whose names have similarity scores
                         above the threshold.

        Note:
            - Uses the instance's similarity_threshold for determining matches
            - Relies on _calculate_text_similarity() for name comparison
            - Only considers entities with exact type matches
            - The input entity is automatically excluded from results
        """
        similar_entities = []
        
        for other_entity in self.global_entities.values():
            if other_entity.id == entity.id:
                continue
            
            # Name similarity
            name_similarity = self._calculate_text_similarity(entity.name, other_entity.name)
            
            # Type must match
            if entity.type == other_entity.type and name_similarity > self.similarity_threshold:
                similar_entities.append(other_entity)
        
        return similar_entities
    
    def _calculate_text_similarity(self, text1: str, text2: str) -> float:
        """Calculate the Jaccard similarity coefficient between two text strings.

        This method implements the Jaccard similarity algorithm, which measures
        similarity between two sets of words by calculating the ratio of their
        intersection to their union. The similarity score ranges from 0.0 (no
        common words) to 1.0 (identical word sets).
        The method performs case-insensitive comparison and treats each unique
        word as a single element in the set, regardless of word frequency.

        Args:
            text1 (str): The first text string to compare.
            text2 (str): The second text string to compare.
        Returns:
            float: The Jaccard similarity coefficient between 0.0 and 1.0, where:
                - 0.0 indicates no common words between the texts
                - 1.0 indicates identical word sets (after normalization)
                - Values closer to 1.0 indicate higher similarity
        Note:
            This is a simple implementation that:
            - Converts text to lowercase for case-insensitive comparison
            - Splits text on whitespace only (no advanced tokenization)
            - Treats punctuation as part of words
            - Does not account for word frequency or semantic meaning

        Example:
            >>> similarity = self._calculate_text_similarity("hello world", "world hello")
            >>> # Returns 1.0 (identical word sets)
            >>> similarity = self._calculate_text_similarity("hello world", "hello universe")
            >>> # Returns 0.33 (1 common word out of 3 total unique words)
        """
        # Simple Jaccard similarity
        words1 = set(text1.lower().split())
        words2 = set(text2.lower().split())
        
        intersection = words1.intersection(words2)
        union = words1.union(words2)
        
        if not union:
            return 0.0
        
        return len(intersection) / len(union)
    
    async def _store_knowledge_graph_ipld(self, knowledge_graph: KnowledgeGraph) -> str:
        """Store a knowledge graph in IPLD (InterPlanetary Linked Data) format.

        This method serializes a KnowledgeGraph object into a JSON-compatible format,
        handles numpy array conversion for embeddings, and stores the data in IPLD
        using the configured storage backend.

        Args:
            knowledge_graph (KnowledgeGraph): The knowledge graph object containing
                entities, relationships, chunks, and metadata to be stored.

        Returns:
            str: The Content Identifier (CID) of the stored knowledge graph in IPLD.
                 Returns an empty string if storage fails.

        Note:
            - Errors during storage are logged and result in an empty string return

        Raises:
            Exception: Catches and logs any storage-related exceptions, returning
                      empty string instead of propagating the error.
        """
        # Convert to serializable format
        kg_data = {
            'graph_id': knowledge_graph.graph_id,
            'document_id': knowledge_graph.document_id,
            'entities': [asdict(entity) for entity in knowledge_graph.entities],
            'relationships': [asdict(rel) for rel in knowledge_graph.relationships],
            'chunks': [chunk.model_dump() for chunk in knowledge_graph.chunks],
            'metadata': knowledge_graph.metadata,
            'creation_timestamp': knowledge_graph.creation_timestamp
        }

        # Remove numpy arrays from entities for JSON serialization
        for entity_data in kg_data['entities']:
            if 'embedding' in entity_data and entity_data['embedding'] is not None:
                entity_data['embedding'] = entity_data['embedding'].tolist()
        
        # Remove numpy arrays from chunks
        for chunk_data in kg_data['chunks']:
            if 'embedding' in chunk_data and chunk_data['embedding'] is not None:
                chunk_data['embedding'] = chunk_data['embedding'].tolist()

        assert isinstance(self.storage, IPLDStorage), \
            f"Storage backend must be IPLDStorage, got {type(self.storage).__name__}"

        try:
            # Store in IPLD
            cid = self.storage.store_json(kg_data)
            self.logger.info(f"Stored knowledge graph in IPLD: {cid}")
            return cid
        except Exception as e:
            if self.logger.level == logging.DEBUG:
                self.logger.exception(f"Failed to store knowledge graph in IPLD: {e}")
            else:
                self.logger.error(f"Failed to store knowledge graph in IPLD: {e}")
            return ""

    async def query_graph(self, 
                         query: str, 
                         graph_id: Optional[str] = None,
                         max_results: int = 10) -> Dict[str, Any]:
        """Query the knowledge graph using natural language to retrieve relevant entities and relationships.

        This method performs intelligent search across the knowledge graph(s) to find entities
        that match the given query. It uses both keyword-based matching and entity extraction
        to identify relevant entities and their relationships. The search algorithm scores
        matches based on name similarity, type matching, and description relevance.

        Args:
            query (str): Natural language query string to search for in the knowledge graph.
                The search is case-insensitive and matches against entity names, types, and descriptions.
                Can include entity names like "John Smith" or concepts like "artificial intelligence companies".
            graph_id (Optional[str], optional): Specific knowledge graph identifier to query.
                If None, searches across the global merged graph containing all entities and relationships.
                Defaults to None.
            max_results (int, optional): Maximum number of top-scoring entities to return.
                Results are ranked by relevance score and limited to this number. Defaults to 10.

        Returns:
            Dict[str, Any]: A dictionary containing query results with the following structure:
            - 'query' (str): The original query string
            - 'entities' (List[Dict]): List of matching entities serialized as dictionaries,
                ordered by relevance score (highest first)
            - 'relationships' (List[Dict]): List of relationships connected to the matching entities,
                serialized as dictionaries
            - 'total_matches' (int): Total number of entities that matched the query before limiting
            - 'extracted_entities' (List[str]): Entity names extracted from the query using NLP
            - 'timestamp' (str): ISO format timestamp of when the query was executed

        Raises:
            TypeError: If query is not a string or max_results is not an integer.
            ValueError: If query is empty/whitespace-only or max_results is less than or equal to 0.
            KeyError: If graph_id is provided but does not exist in the knowledge graphs.

        Example:
            >>> results = await integrator.query_graph("companies founded by John Smith", max_results=5)
            >>> print(f"Found {results['total_matches']} matches")
            >>> print(f"Extracted entities: {results['extracted_entities']}")
            >>> for entity in results['entities']:
            ...     print(f"- {entity['name']} ({entity['type']}) - Score: {entity.get('_score', 0)}")

        Note:
            - Uses NLP-based entity extraction to identify potential entity names in the query
            - Scoring system: exact name matches (score +3), entity name in query (+2), 
              type matches (+1), description matches (+1)
            - Related relationships are automatically included for all matching entities
            - Empty queries return empty results rather than all entities
        """
        # Input validation
        type_dict = {
            query: str,
            max_results: int
        }
        for key, type_ in type_dict.items():
            if not isinstance(key, type_):
                raise TypeError(f"{key} parameter must be of type {type_.__name__}, got {type(key).__name__}")

        if not query.strip():
            raise ValueError("query must be a non-empty string.")

        if max_results <= 0:
            raise ValueError("max_results must be greater than 0")

        if graph_id and graph_id not in self.knowledge_graphs:
            raise KeyError(f"Knowledge graph '{graph_id}' not found")

        if graph_id and graph_id in self.knowledge_graphs:
            kg = self.knowledge_graphs[graph_id]
            entities = kg.entities
            relationships = kg.relationships
        else:
            # Query global graph
            entities = list(self.global_entities.values())
            relationships = []
            for kg in self.knowledge_graphs.values():
                relationships.extend(kg.relationships)
        
        # Handle empty query - return no results
        if not query.strip():
            return {
                'query': query,
                'entities': [],
                'relationships': [],
                'total_matches': 0,
                'timestamp': datetime.now().isoformat()
            }
        
        # Simple keyword-based search (can be enhanced with semantic search)
        query_lower = query.lower()
        matching_entities = []
        
        for entity in entities:
            score = 0
            
            # Name match
            if query_lower in entity.name.lower():
                score += 2
            
            # Type match
            if query_lower in entity.type.lower():
                score += 1
            
            # Description match
            if query_lower in entity.description.lower():
                score += 1
            
            if score > 0:
                matching_entities.append((entity, score))
        
        # Sort by score and limit results
        matching_entities.sort(key=lambda x: x[1], reverse=True)
        top_entities = [entity for entity, score in matching_entities[:max_results]]
        
        # Find related relationships
        entity_ids = {entity.id for entity in top_entities}
        related_relationships = [
            rel for rel in relationships
            if rel.source_entity_id in entity_ids or rel.target_entity_id in entity_ids
        ]
        
        return {
            'query': query,
            'entities': [asdict(entity) for entity in top_entities],
            'relationships': [asdict(rel) for rel in related_relationships],
            'total_matches': len(matching_entities),
            'timestamp': datetime.now().isoformat()
        }
    
    async def get_entity_neighborhood(self, 
                                    entity_id: str, 
                                    depth: int = 2) -> Dict[str, Any]:
        """Get the neighborhood of an entity in the graph within a specified depth.

        This method extracts a subgraph centered around a given entity, including all nodes
        and edges within the specified depth from the center entity. The method performs
        breadth-first traversal to collect neighboring nodes at each depth level, considering
        both incoming and outgoing relationships.

        Args:
            entity_id (str): The unique identifier of the center entity to analyze.
            Must be a valid entity ID that exists in the global entity registry.
            depth (int, optional): The maximum depth to traverse from the center entity.
            Defaults to 2. Must be a non-negative integer where:
            - depth=0: Only the center entity
            - depth=1: Center entity and direct neighbors
            - depth=2: Center entity, direct neighbors, and their neighbors
            - etc.

        Returns:
            Dict[str, Any]: A dictionary containing the neighborhood analysis results:
            Success case:
            - 'center_entity_id' (str): The ID of the center entity
            - 'depth' (int): The depth used for traversal
            - 'nodes' (List[Dict]): List of node data dictionaries, each containing
                all node attributes plus an 'id' field
            - 'edges' (List[Dict]): List of edge data dictionaries, each containing
                all edge attributes plus 'source' and 'target' fields
            - 'node_count' (int): Total number of nodes in the subgraph
            - 'edge_count' (int): Total number of edges in the subgraph
            
            Error cases:
            - {'error': 'Entity not found'}: If entity_id is not in global_entities
            - {'error': 'Entity not in graph'}: If entity_id is not in global_graph

        Raises:
            TypeError: If entity_id is not a string or depth is not an integer.
            ValueError: If entity_id is empty or depth is negative.

        Examples:
            >>> neighborhood = await integrator.get_entity_neighborhood("entity_123", depth=1)
            >>> print(f"Found {neighborhood['node_count']} nodes and {neighborhood['edge_count']} edges")
            
            >>> # Get deeper neighborhood
            >>> deep_neighborhood = await integrator.get_entity_neighborhood("entity_123", depth=3)
            >>> print(f"3-depth neighborhood has {deep_neighborhood['node_count']} nodes")

        Note:
            - Uses the global graph (self.global_graph) for comprehensive analysis
            - Considers both incoming (predecessors) and outgoing (successors) edges
            - The returned subgraph includes all nodes within the specified depth, not just
              those at exactly that depth
            - All data is converted to serializable format for JSON compatibility
            - Performance scales with graph size and depth - use smaller depths for large graphs
        """
        if not isinstance(entity_id, str):
            raise TypeError(f"entity_id must be a string, got {type(entity_id).__name__} instead.")
        if not entity_id:
            raise ValueError("entity_id must be a non-empty string.")
        
        if not isinstance(depth, int):
            raise TypeError(f"depth must be an integer, got {type(depth).__name__} instead.")
        if depth < 0:
            raise ValueError("depth must be a non-negative integer")

        if entity_id not in self.global_entities:
            return {'error': 'Entity not found'}
        
        # Use global graph for neighborhood analysis
        if entity_id not in self.global_graph:
            return {'error': 'Entity not in graph'}
        
        # Get subgraph within specified depth
        subgraph_nodes = set([entity_id])
        
        for d in range(depth):
            new_nodes = set()
            for node in subgraph_nodes:
                # Add neighbors
                new_nodes.update(self.global_graph.neighbors(node))
                new_nodes.update(self.global_graph.predecessors(node))
            subgraph_nodes.update(new_nodes)
        
        # Extract subgraph
        subgraph = self.global_graph.subgraph(subgraph_nodes)
        
        # Convert to serializable format
        nodes_data = []
        for node in subgraph.nodes():
            node_data = dict(subgraph.nodes[node])
            node_data['id'] = node
            nodes_data.append(node_data)
        
        edges_data = []
        for source, target in subgraph.edges():
            edge_data = dict(subgraph.edges[source, target])
            edge_data['source'] = source
            edge_data['target'] = target
            edges_data.append(edge_data)
        
        return {
            'center_entity_id': entity_id,
            'depth': depth,
            'nodes': nodes_data,
            'edges': edges_data,
            'node_count': len(nodes_data),
            'edge_count': len(edges_data)
        }


def make_graphrag_integrator(mock_dict: Optional[dict[str, Any]] = None) -> GraphRAGIntegrator:
    """Factory function to create a GraphRAGIntegrator instance with default configuration."""
    instance = GraphRAGIntegrator(
        storage=IPLDStorage(),
        entity_extraction_confidence=0.6,
        similarity_threshold=0.8,
    )
    if isinstance(mock_dict, dict):
        for key, value in mock_dict.items():
            setattr(instance, key, value)
    return instance
<|MERGE_RESOLUTION|>--- conflicted
+++ resolved
@@ -18,124 +18,6 @@
 from datetime import datetime
 from typing import Any, Dict, List, Optional
 
-<<<<<<< HEAD
-# Import with automated dependency installation
-from ipfs_datasets_py.auto_installer import ensure_module
-
-# Install required dependencies automatically
-networkx = ensure_module('networkx', 'networkx', required=False)
-if networkx:
-    nx = networkx
-else:
-    # Create mock networkx for fallback
-    class MockNetworkX:
-        class DiGraph:
-            def __init__(self):
-                self.nodes = {}
-                self.edges = []
-            def add_node(self, node_id, **attrs):
-                self.nodes[node_id] = attrs
-            def add_edge(self, source, target, **attrs):
-                self.edges.append((source, target, attrs))
-        
-        class Graph:
-            def __init__(self):
-                self.nodes = {}
-                self.edges = []
-            def add_node(self, node_id, **attrs):
-                self.nodes[node_id] = attrs
-            def add_edge(self, source, target, **attrs):
-                self.edges.append((source, target, attrs))
-    nx = MockNetworkX()
-
-numpy = ensure_module('numpy', 'numpy', required=False)
-if numpy:
-    np = numpy
-else:
-    # Create mock numpy for fallback
-    class MockNumpy:
-        @staticmethod
-        def array(data):
-            return list(data) if hasattr(data, '__iter__') else [data]
-        @staticmethod
-        def zeros(shape):
-            return [0] * (shape if isinstance(shape, int) else shape[0])
-        @staticmethod
-        def mean(data):
-            if not data:
-                return 0
-            return sum(data) / len(data)
-        @staticmethod
-        def std(data):
-            if not data:
-                return 0
-            mean_val = sum(data) / len(data)
-            variance = sum((x - mean_val) ** 2 for x in data) / len(data)
-            return variance ** 0.5
-        
-        # Add ndarray class for type hints
-        class ndarray:
-            def __init__(self, data=None):
-                self.data = list(data) if data and hasattr(data, '__iter__') else []
-    np = MockNumpy()
-
-# Install NLTK with fallback functionality
-nltk_module = ensure_module('nltk', 'nltk', required=False)
-if nltk_module:
-    from nltk import word_tokenize, pos_tag, ne_chunk, tree2conlltags, Tree
-else:
-    # Minimal fallback functions
-    def word_tokenize(text): return text.split()
-    def pos_tag(tokens): return [(token, 'NN') for token in tokens]
-    def ne_chunk(tagged): return tagged
-    def tree2conlltags(tree): return tree
-    Tree = list
-
-# Install OpenAI API client
-openai = ensure_module('openai', 'openai', required=False)
-if not openai:
-    # Create minimal mock for testing
-    class MockOpenAI:
-        class ChatCompletion:
-            @staticmethod
-            def create(**kwargs):
-                return {"choices": [{"message": {"content": "Mock LLM response"}}]}
-        chat = type('chat', (), {'completions': ChatCompletion()})()
-    openai = MockOpenAI()
-
-# Install IPFS multiformats
-try:
-    from ipfs_datasets_py.ipfs_multiformats import ipfs_multiformats_py
-    get_cid = ipfs_multiformats_py(None, None).get_cid
-except ImportError:
-    # Fallback CID generation
-    def get_cid(data):
-        if isinstance(data, str):
-            data = data.encode()
-        return f"bafk{hashlib.sha256(data).hexdigest()[:56]}"
-
-# Install IPLD storage
-try:
-    from ipfs_datasets_py.ipld import IPLDStorage
-except ImportError:
-    # Mock IPLD storage
-    class MockIPLDStorage:
-        async def store(self, data, metadata=None):
-            return f"mock_cid_{hash(str(data)) % 10000}"
-    IPLDStorage = MockIPLDStorage
-
-# Install LLM optimizer components
-try:
-    from ipfs_datasets_py.pdf_processing.llm_optimizer import (
-        LLMDocument, LLMChunk,
-        WIKIPEDIA_CLASSIFICATIONS
-    )
-except ImportError:
-    # Mock LLM optimizer components
-    LLMDocument = dict
-    LLMChunk = dict
-    WIKIPEDIA_CLASSIFICATIONS = ["article", "disambiguation", "redirect"]
-=======
 
 import networkx as nx
 import numpy as np
@@ -151,7 +33,6 @@
     LLMDocument, LLMChunk,
     WIKIPEDIA_CLASSIFICATIONS
 )
->>>>>>> f2ff1dfc
 
 module_logger = logging.getLogger(__name__)
 
@@ -411,7 +292,9 @@
     }
     return word in question_words
 
-# NLTK imports handled in try/catch blocks above - removed hard dependencies
+import nltk
+
+from nltk.corpus import brown
 
 
 def _confirm_match_with_nltk(text: str, type_: str) -> str:
