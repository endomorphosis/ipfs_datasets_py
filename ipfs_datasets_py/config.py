<<<<<<< HEAD
# Needed to get coverage package to work. Don't know why.
=======
import os
import tempfile
from tempfile import mkdtemp
from os import path
from os import listdir
from os.path import isfile, join
from os import walk
import toml
from typing import Dict, Any, Optional, Union

class config():
    def __init__(self, collection: Optional[Any] = None, meta: Optional[Dict[str, Any]] = None) -> None:
        this_dir = os.path.dirname(os.path.realpath(__file__))
        if meta is not None:
            if "config" in meta:
                self.toml_file = meta["config"]
                self.baseConfig = self.requireConfig(self.toml_file)
        else:
            self.toml_file = "./config/config.toml"
            if os.path.exists(self.toml_file):
                self.toml_file = os.path.realpath(self.toml_file)
            elif os.path.exists(os.path.join(this_dir, self.toml_file)):
                self.toml_file = os.path.realpath(os.path.join(this_dir, self.toml_file))
            self.baseConfig = self.requireConfig(self.toml_file)

    def overrideToml(self, base: Dict[str, Any], overrides: Union[Dict[str, Any], str]) -> Dict[str, Any]:
        if not isinstance(overrides, dict):
            if isinstance(overrides, str):
                if os.path.exists(overrides):
                    with open(overrides) as f:
                        for key, value in toml.load(f).items():
                            base[key] = value
                        return base
                else:
                    raise Exception('file not found: ' + overrides)
            else:
                raise Exception('invalid override type: ' + str(type(overrides)))
        elif isinstance(overrides, dict):
            for item in overrides.items():
                key = item[0]
                value = item[1]
                if isinstance(value, dict):
                    base[key] = self.overrideToml(base[key], value)
                else:
                    base[key] = value
        else:
            return base

    def findConfig(self) -> Optional[str]:
        paths = [
            './config.toml',
            '../config.toml',
            '../config/config.toml',
            './config/config.toml'
        ]
        foundPath = None

        for path in paths:
            thisdir = os.path.dirname(os.path.realpath(__file__))
            this_path = os.path.realpath(os.path.join(thisdir, path))
            if os.path.exists(this_path):
                foundPath = this_path

        print("foundPath: ", foundPath)
        return foundPath if foundPath != None else None

    def loadConfig(self, configPath: Optional[str], overrides: Optional[Union[Dict[str, Any], str]] = None) -> Dict[str, Any]:
        if configPath is None and "findConfig" in dir(self):
            configPath = self.findConfig()
        with open(configPath) as f:
            config = toml.load(f)
            if overrides is None:
                return config
            else:
                return self.overrideToml(config, overrides)

    def requireConfig(self, opts: Optional[Union[str, Dict[str, Any]]] = None) -> Dict[str, Any]:
        configPath = None
        this_dir = os.path.dirname(os.path.realpath(__file__))
        this_config = os.path.join(this_dir, 'config.toml')
        if type(opts) == str and os.path.exists(opts) and opts is not None:
            configPath = opts
        elif  type(opts) == dict and 'config' in opts and os.path.exists(opts['config']) and opts['config'] is not None:
            configPath = opts['config']
        elif opts is None and "findConfig" in dir(self):
            configPath = self.findConfig()

        if not configPath:
            print('this_dir: ')
            print(this_dir)
            print('this_config: ')
            print(this_config)
            print('no config file found')
            print('make sure config.toml is in the working directory')
            print('or specify path using --config')
            exit(1)
        return self.loadConfig(configPath, opts)
>>>>>>> f2ff1dfc
<|MERGE_RESOLUTION|>--- conflicted
+++ resolved
@@ -1,6 +1,3 @@
-<<<<<<< HEAD
-# Needed to get coverage package to work. Don't know why.
-=======
 import os
 import tempfile
 from tempfile import mkdtemp
@@ -9,10 +6,9 @@
 from os.path import isfile, join
 from os import walk
 import toml
-from typing import Dict, Any, Optional, Union
 
 class config():
-    def __init__(self, collection: Optional[Any] = None, meta: Optional[Dict[str, Any]] = None) -> None:
+    def __init__(self, collection=None, meta=None):
         this_dir = os.path.dirname(os.path.realpath(__file__))
         if meta is not None:
             if "config" in meta:
@@ -26,7 +22,7 @@
                 self.toml_file = os.path.realpath(os.path.join(this_dir, self.toml_file))
             self.baseConfig = self.requireConfig(self.toml_file)
 
-    def overrideToml(self, base: Dict[str, Any], overrides: Union[Dict[str, Any], str]) -> Dict[str, Any]:
+    def overrideToml(self, base, overrides):
         if not isinstance(overrides, dict):
             if isinstance(overrides, str):
                 if os.path.exists(overrides):
@@ -49,7 +45,7 @@
         else:
             return base
 
-    def findConfig(self) -> Optional[str]:
+    def findConfig(self):
         paths = [
             './config.toml',
             '../config.toml',
@@ -67,7 +63,7 @@
         print("foundPath: ", foundPath)
         return foundPath if foundPath != None else None
 
-    def loadConfig(self, configPath: Optional[str], overrides: Optional[Union[Dict[str, Any], str]] = None) -> Dict[str, Any]:
+    def loadConfig(self, configPath, overrides = None):
         if configPath is None and "findConfig" in dir(self):
             configPath = self.findConfig()
         with open(configPath) as f:
@@ -77,7 +73,7 @@
             else:
                 return self.overrideToml(config, overrides)
 
-    def requireConfig(self, opts: Optional[Union[str, Dict[str, Any]]] = None) -> Dict[str, Any]:
+    def requireConfig(self, opts = None):
         configPath = None
         this_dir = os.path.dirname(os.path.realpath(__file__))
         this_config = os.path.join(this_dir, 'config.toml')
@@ -97,5 +93,4 @@
             print('make sure config.toml is in the working directory')
             print('or specify path using --config')
             exit(1)
-        return self.loadConfig(configPath, opts)
->>>>>>> f2ff1dfc
+        return self.loadConfig(configPath, opts)