<!DOCTYPE html>
<html lang="en">
<head>
    <meta charset="UTF-8">
    <meta name="viewport" content="width=device-width, initial-scale=1.0">
    <title>Temporal Deontic Logic RAG - Caselaw Dashboard (MCP)</title>
    <link rel="stylesheet" href="{{ url_for('static', filename='css/bootstrap.min.css') }}">
    <link rel="stylesheet" href="https://cdn.jsdelivr.net/npm/bootstrap@5.1.3/dist/css/bootstrap.min.css">
    <link rel="stylesheet" href="{{ url_for('static', filename='css/dashboard.css') }}">
    <link rel="stylesheet" href="https://cdnjs.cloudflare.com/ajax/libs/font-awesome/6.0.0/css/all.min.css">
    <style>
        /* Global body styling */
        body {
            font-family: -apple-system, BlinkMacSystemFont, 'Segoe UI', Roboto, 'Helvetica Neue', Arial, sans-serif;
            background-color: #f5f7fa;
            margin: 0;
            padding: 0;
        }
        
        /* Container fluid - no padding */
        .container-fluid {
            padding: 0;
            margin: 0;
        }
        
        /* Fixed sidebar with proper styling */
        .sidebar {
            position: fixed;
            top: 0;
            bottom: 0;
            left: 0;
            z-index: 1000;
            width: 250px;
            background: linear-gradient(180deg, #2c3e50 0%, #34495e 100%);
            box-shadow: 2px 0 10px rgba(0, 0, 0, 0.1);
            overflow-y: auto;
            padding-top: 20px;
        }
        
        .sidebar-sticky {
            position: sticky;
            top: 0;
        }
        
        .sidebar .nav-link {
            color: #ecf0f1;
            padding: 12px 20px;
            display: flex;
            align-items: center;
            transition: all 0.3s ease;
            border-left: 3px solid transparent;
            font-size: 0.95rem;
        }
        
        .sidebar .nav-link:hover {
            background-color: rgba(255, 255, 255, 0.1);
            border-left-color: #667eea;
            color: #ffffff;
        }
        
        .sidebar .nav-link.active {
            background-color: rgba(102, 126, 234, 0.2);
            border-left-color: #667eea;
            color: #ffffff;
            font-weight: 600;
        }
        
        .sidebar .nav-link i {
            margin-right: 10px;
            width: 20px;
            text-align: center;
        }
        
        /* Main content offset to prevent overlap */
        main[role="main"] {
            margin-left: 250px;
            padding: 30px;
            min-height: 100vh;
            background-color: #f5f7fa;
        }
        
        /* Mobile responsive */
        @media (max-width: 768px) {
            .sidebar {
                position: relative;
                width: 100%;
                height: auto;
            }
            main[role="main"] {
                margin-left: 0;
                padding: 15px;
            }
        }
        
        /* Enhanced header */
        .caselaw-header { 
            background: linear-gradient(135deg, #667eea 0%, #764ba2 100%); 
            color: white; 
            padding: 30px;
            margin-bottom: 30px;
            border-radius: 12px;
            box-shadow: 0 4px 15px rgba(102, 126, 234, 0.3);
        }
        
        .caselaw-header h1 {
            font-size: 2rem;
            font-weight: 700;
            margin-bottom: 10px;
        }
        
        .caselaw-header .lead {
            font-size: 1.1rem;
            opacity: 0.95;
        }
        
        /* Enhanced MCP indicator */
        .mcp-indicator {
            background: linear-gradient(135deg, #e7f3ff 0%, #d4e9ff 100%);
            border: 2px solid #667eea;
            color: #0056b3;
            padding: 20px;
            border-radius: 12px;
            margin-bottom: 25px;
            box-shadow: 0 2px 8px rgba(0, 86, 179, 0.1);
        }
        
        .mcp-indicator h5 {
            color: #667eea;
            font-weight: 600;
            margin-bottom: 12px;
        }
        
        .mcp-status {
            padding: 6px 12px;
            border-radius: 20px;
            font-size: 0.85em;
            font-weight: 600;
            display: inline-block;
            text-transform: uppercase;
            letter-spacing: 0.5px;
        }
        
        .mcp-connected { 
            background-color: #28a745; 
            color: white;
            box-shadow: 0 2px 5px rgba(40, 167, 69, 0.3);
        }
        
        .mcp-disconnected { 
            background-color: #dc3545; 
            color: white;
            box-shadow: 0 2px 5px rgba(220, 53, 69, 0.3);
        }
        
        /* Card styling */
        .card {
            border: none;
            border-radius: 12px;
            box-shadow: 0 2px 12px rgba(0, 0, 0, 0.08);
            margin-bottom: 25px;
            transition: transform 0.2s ease, box-shadow 0.2s ease;
        }
        
        .card:hover {
            transform: translateY(-2px);
            box-shadow: 0 4px 20px rgba(0, 0, 0, 0.12);
        }
        
        .card-header {
            background: linear-gradient(135deg, #f8f9fa 0%, #e9ecef 100%);
            border-bottom: 2px solid #667eea;
            border-radius: 12px 12px 0 0 !important;
            padding: 20px;
        }
        
        .card-header h5 {
            color: #2c3e50;
            font-weight: 600;
            margin: 0;
        }
        
        .card-header small {
            color: #6c757d;
            display: block;
            margin-top: 5px;
        }
        
        .card-body {
            padding: 25px;
        }
        
        /* System status metrics */
        .card-body .row > div {
            text-align: center;
            padding: 15px;
        }
        
        .card-body h6 {
            color: #6c757d;
            font-size: 0.85rem;
            font-weight: 600;
            text-transform: uppercase;
            letter-spacing: 0.5px;
            margin-bottom: 10px;
        }
        
        .card-body .h4 {
            color: #667eea;
            font-weight: 700;
            font-size: 2rem;
        }
        
        /* Tab styling */
        .nav-tabs {
            border-bottom: 2px solid #e9ecef;
            margin-bottom: 0;
        }
        
        .nav-tabs .nav-link {
            color: #6c757d;
            border: none;
            padding: 12px 20px;
            font-weight: 500;
            transition: all 0.3s ease;
        }
        
        .nav-tabs .nav-link:hover {
            color: #667eea;
            background-color: rgba(102, 126, 234, 0.05);
        }
        
        .nav-tabs .nav-link.active {
            color: #667eea;
            background-color: white;
            border-bottom: 3px solid #667eea;
            font-weight: 600;
        }
        
        .nav-tabs .nav-link i {
            margin-right: 8px;
        }
        
        /* Form controls */
        .form-label {
            font-weight: 600;
            color: #2c3e50;
            margin-bottom: 8px;
        }
        
        .form-control, .form-select {
            border: 2px solid #e9ecef;
            border-radius: 8px;
            padding: 10px 15px;
            transition: all 0.3s ease;
        }
        
        .form-control:focus, .form-select:focus {
            border-color: #667eea;
            box-shadow: 0 0 0 0.2rem rgba(102, 126, 234, 0.15);
        }
        
        /* Buttons */
        .btn-primary {
            background: linear-gradient(135deg, #667eea 0%, #764ba2 100%);
            border: none;
            padding: 12px 25px;
            font-weight: 600;
            border-radius: 8px;
            transition: all 0.3s ease;
            box-shadow: 0 4px 12px rgba(102, 126, 234, 0.3);
        }
        
        .btn-primary:hover {
            transform: translateY(-2px);
            box-shadow: 0 6px 18px rgba(102, 126, 234, 0.4);
        }
        
        .btn-success {
            background-color: #28a745;
            border: none;
            padding: 10px 20px;
            font-weight: 600;
            border-radius: 8px;
        }
        
        .btn-warning {
            background-color: #ffc107;
            border: none;
            padding: 10px 20px;
            font-weight: 600;
            border-radius: 8px;
            color: #000;
        }
        
        /* Deontic operators */
        .deontic-operator {
            padding: 6px 12px;
            border-radius: 6px;
            font-size: 0.85em;
            font-weight: 700;
            display: inline-block;
            text-transform: uppercase;
            letter-spacing: 0.5px;
        }
        
        .obligation { 
            background-color: #dc3545; 
            color: white;
            box-shadow: 0 2px 5px rgba(220, 53, 69, 0.3);
        }
        
        .permission { 
            background-color: #28a745; 
            color: white;
            box-shadow: 0 2px 5px rgba(40, 167, 69, 0.3);
        }
        
        .prohibition { 
            background-color: #ffc107; 
            color: #000;
            box-shadow: 0 2px 5px rgba(255, 193, 7, 0.3);
        }
        
        /* Status indicators */
        .status-consistent { 
            color: #28a745;
            font-weight: 600;
        }
        
        .status-conflicts { 
            color: #dc3545;
            font-weight: 600;
        }
        
        /* Theorem cards */
        .theorem-card {
            border-left: 4px solid #667eea;
            margin-bottom: 15px;
            padding: 15px;
            background-color: #f8f9fa;
            border-radius: 8px;
            transition: all 0.2s ease;
        }
        
        .theorem-card:hover {
            background-color: #e9ecef;
            border-left-color: #764ba2;
        }
        
        /* Conflict items */
        .conflict-item {
            background-color: #f8d7da;
            border: 2px solid #f5c6cb;
            color: #721c24;
            padding: 15px;
            border-radius: 8px;
            margin-bottom: 15px;
        }
        
        /* Loading spinner */
        .loading-spinner {
            display: none;
            text-align: center;
            padding: 40px 20px;
        }
        
        .spinner-border {
            width: 3rem;
            height: 3rem;
        }
        
        /* Alert enhancements */
        .alert {
            border: none;
            border-radius: 10px;
            padding: 20px;
            margin-top: 20px;
        }
        
        .alert-success {
            background: linear-gradient(135deg, #d4edda 0%, #c3e6cb 100%);
            color: #155724;
            border-left: 4px solid #28a745;
        }
        
        .alert-danger {
            background: linear-gradient(135deg, #f8d7da 0%, #f5c6cb 100%);
            color: #721c24;
            border-left: 4px solid #dc3545;
        }
        
        /* List group */
        .list-group-item {
            border: 1px solid #e9ecef;
            border-radius: 8px !important;
            margin-bottom: 8px;
            transition: all 0.2s ease;
        }
        
        .list-group-item:hover {
            background-color: #f8f9fa;
            transform: translateX(5px);
        }
        
        /* Progress bars */
        .progress {
            height: 8px;
            border-radius: 10px;
            background-color: #e9ecef;
        }
        
        .progress-bar {
            background: linear-gradient(90deg, #667eea 0%, #764ba2 100%);
        }
        
        /* Badges */
        .badge {
            padding: 6px 12px;
            border-radius: 6px;
            font-weight: 600;
            font-size: 0.85em;
        }
        
        /* Tooltips and popovers */
        .tooltip-inner {
            background-color: #2c3e50;
            border-radius: 6px;
        }
        
        /* Scrollbar styling */
        ::-webkit-scrollbar {
            width: 8px;
            height: 8px;
        }
        
        ::-webkit-scrollbar-track {
            background: #f1f1f1;
        }
        
        ::-webkit-scrollbar-thumb {
            background: #667eea;
            border-radius: 10px;
        }
        
        ::-webkit-scrollbar-thumb:hover {
            background: #764ba2;
        }
        
        /* Priority 3: Professional Polish - Enhanced result tables and formatting */
        .table-hover tbody tr:hover {
            background-color: #f8f9fa;
            transition: background-color 0.2s ease;
        }
        
        .table thead {
            background: linear-gradient(135deg, #667eea 0%, #764ba2 100%);
            color: white;
        }
        
        .table thead th {
            border: none;
            font-weight: 600;
            text-transform: uppercase;
            font-size: 0.85em;
            letter-spacing: 0.5px;
        }
        
        /* Enhanced result cards */
        .result-card {
            border-left: 4px solid #667eea;
            background: white;
            padding: 20px;
            margin-bottom: 15px;
            border-radius: 8px;
            box-shadow: 0 2px 8px rgba(0,0,0,0.05);
            transition: all 0.3s ease;
        }
        
        .result-card:hover {
            box-shadow: 0 4px 15px rgba(0,0,0,0.1);
            transform: translateY(-2px);
        }
        
        /* Authority badges with distinct styling */
        .authority-binding {
            background: linear-gradient(135deg, #dc3545 0%, #c82333 100%);
            color: white;
            font-weight: 700;
            padding: 8px 16px;
            border-radius: 20px;
            box-shadow: 0 2px 5px rgba(220, 53, 69, 0.3);
        }
        
        .authority-persuasive {
            background: linear-gradient(135deg, #17a2b8 0%, #138496 100%);
            color: white;
            font-weight: 700;
            padding: 8px 16px;
            border-radius: 20px;
            box-shadow: 0 2px 5px rgba(23, 162, 184, 0.3);
        }
        
        /* Relevance scores with gradient progress */
        .relevance-high {
            background: linear-gradient(90deg, #28a745 0%, #20c997 100%);
        }
        
        .relevance-medium {
            background: linear-gradient(90deg, #ffc107 0%, #fd7e14 100%);
        }
        
        .relevance-low {
            background: linear-gradient(90deg, #6c757d 0%, #495057 100%);
        }
        
        /* Conflict severity styling */
        .conflict-critical {
            border-left: 5px solid #dc3545;
            background: linear-gradient(135deg, #ffe5e5 0%, #ffcccc 100%);
        }
        
        .conflict-high {
            border-left: 5px solid #fd7e14;
            background: linear-gradient(135deg, #fff3cd 0%, #ffebbb 100%);
        }
        
        .conflict-medium {
            border-left: 5px solid #ffc107;
            background: linear-gradient(135deg, #fffaf0 0%, #fff4e0 100%);
        }
        
        /* Enhanced list groups */
        .list-group-item-action:hover {
            background: linear-gradient(135deg, #f8f9fa 0%, #e9ecef 100%);
            border-left: 4px solid #667eea;
        }
        
        /* Timeline styling enhancements */
        .timeline-event {
            position: relative;
            padding-left: 40px;
        }
        
        .timeline-event::before {
            content: '';
            position: absolute;
            left: 15px;
            top: 5px;
            width: 10px;
            height: 10px;
            border-radius: 50%;
            background: #667eea;
            border: 3px solid white;
            box-shadow: 0 0 0 3px #667eea;
        }
        
        .timeline-event:not(:last-child)::after {
            content: '';
            position: absolute;
            left: 19px;
            top: 20px;
            bottom: -20px;
            width: 2px;
            background: linear-gradient(180deg, #667eea 0%, #764ba2 100%);
        }
        
        /* Help icon styling */
        .help-icon {
            color: #667eea;
            cursor: help;
            margin-left: 5px;
            font-size: 0.9em;
        }
        
        .help-icon:hover {
            color: #764ba2;
        }
        
        /* Demo button special styling */
        .btn-success {
            background: linear-gradient(135deg, #28a745 0%, #20c997 100%);
            border: none;
            font-weight: 600;
            box-shadow: 0 2px 5px rgba(40, 167, 69, 0.3);
        }
        
        .btn-success:hover {
            background: linear-gradient(135deg, #20c997 0%, #28a745 100%);
            transform: translateY(-1px);
            box-shadow: 0 4px 10px rgba(40, 167, 69, 0.4);
        }
        
        /* Citation text styling */
        .citation-text {
            font-family: 'Georgia', serif;
            font-style: italic;
            color: #495057;
            background: #f8f9fa;
            padding: 2px 6px;
            border-radius: 4px;
        }
        
        /* Stats cards enhancement */
        .stat-card {
            background: white;
            border-radius: 12px;
            padding: 25px;
            text-align: center;
            box-shadow: 0 2px 12px rgba(0,0,0,0.08);
            transition: all 0.3s ease;
        }
        
        .stat-card:hover {
            transform: translateY(-5px);
            box-shadow: 0 5px 20px rgba(0,0,0,0.15);
        }
        
        .stat-card .stat-value {
            font-size: 2.5rem;
            font-weight: 700;
            background: linear-gradient(135deg, #667eea 0%, #764ba2 100%);
            -webkit-background-clip: text;
            -webkit-text-fill-color: transparent;
            background-clip: text;
        }
        
        .stat-card .stat-label {
            font-size: 0.9rem;
            color: #6c757d;
            text-transform: uppercase;
            letter-spacing: 1px;
            margin-top: 10px;
        }
    </style>
</head>
<body>
    <div class="container-fluid">
        <div class="row">
            <nav class="col-md-2 d-none d-md-block bg-light sidebar">
                <div class="sidebar-sticky">
                    <ul class="nav flex-column">
                        <li class="nav-item">
                            <a class="nav-link" href="{{ url_for('index') }}">
                                <i class="fas fa-home"></i> Main Dashboard
                            </a>
                        </li>
                        <li class="nav-item">
                            <a class="nav-link" href="{{ url_for('mcp_dashboard') }}">
                                <i class="fas fa-server"></i> MCP Dashboard
                            </a>
                        </li>
                        <li class="nav-item">
                            <a class="nav-link active" href="{{ url_for('caselaw_dashboard') }}">
                                <i class="fas fa-gavel"></i> Caselaw Analysis (MCP)
                            </a>
                        </li>
                    </ul>
                    
                    <!-- Analysis Tools Section -->
                    <div class="nav-section mt-4">
                        <div class="nav-section-title px-3 text-uppercase text-muted" style="font-size: 0.75rem; font-weight: 600; letter-spacing: 0.05em; margin-bottom: 0.5rem;">Analysis Tools</div>
                        <ul class="nav flex-column">
                            <li class="nav-item">
                                <a class="nav-link" href="#" data-bs-toggle="tab" data-bs-target="#document-analysis" role="tab">
                                    <i class="fas fa-file-text"></i> Document Analysis
                                </a>
                            </li>
                            <li class="nav-item">
                                <a class="nav-link" href="#" data-bs-toggle="tab" data-bs-target="#query-theorems" role="tab">
                                    <i class="fas fa-search"></i> Query Theorems
                                </a>
                            </li>
                            <li class="nav-item">
                                <a class="nav-link" href="#" data-bs-toggle="tab" data-bs-target="#bulk-process" role="tab">
                                    <i class="fas fa-tasks"></i> Bulk Process Caselaw
                                </a>
                            </li>
                            <li class="nav-item">
                                <a class="nav-link" href="#" data-bs-toggle="tab" data-bs-target="#precedent-search" role="tab">
                                    <i class="fas fa-balance-scale"></i> Case Precedent Search
                                </a>
                            </li>
                            <li class="nav-item">
                                <a class="nav-link" href="#" data-bs-toggle="tab" data-bs-target="#conflict-analyzer" role="tab">
                                    <i class="fas fa-exclamation-triangle"></i> Conflict Analyzer
                                </a>
                            </li>
                            <li class="nav-item">
                                <a class="nav-link" href="#" data-bs-toggle="tab" data-bs-target="#citation-network" role="tab">
                                    <i class="fas fa-project-diagram"></i> Citation Network
                                </a>
                            </li>
                            <li class="nav-item">
                                <a class="nav-link" href="#" data-bs-toggle="tab" data-bs-target="#brief-generator" role="tab">
                                    <i class="fas fa-file-contract"></i> Legal Brief Generator
                                </a>
                            </li>
                            <li class="nav-item">
                                <a class="nav-link" href="#" data-bs-toggle="tab" data-bs-target="#jurisdiction-compare" role="tab">
                                    <i class="fas fa-exchange-alt"></i> Jurisdiction Comparison
                                </a>
                            </li>
                            <li class="nav-item">
                                <a class="nav-link" href="#" data-bs-toggle="tab" data-bs-target="#timeline" role="tab">
                                    <i class="fas fa-history"></i> Timeline Analysis
                                </a>
                            </li>
                        </ul>
                    </div>
                    
                    <!-- Dataset Workflows Section -->
                    <div class="nav-section mt-4">
                        <div class="nav-section-title px-3 text-uppercase text-muted" style="font-size: 0.75rem; font-weight: 600; letter-spacing: 0.05em; margin-bottom: 0.5rem;">Dataset Workflows</div>
                        <ul class="nav flex-column">
                            <li class="nav-item">
                                <a class="nav-link" href="#" data-bs-toggle="tab" data-bs-target="#dataset-cap" role="tab">
                                    <i class="fas fa-database"></i> Case Law Access Project
                                </a>
                            </li>
                            <li class="nav-item">
                                <a class="nav-link" href="#" data-bs-toggle="tab" data-bs-target="#dataset-uscode" role="tab">
                                    <i class="fas fa-book"></i> US Code & Federal Register
                                </a>
                            </li>
                            <li class="nav-item">
                                <a class="nav-link" href="#" data-bs-toggle="tab" data-bs-target="#dataset-state" role="tab">
                                    <i class="fas fa-landmark"></i> State Laws
                                </a>
                            </li>
                            <li class="nav-item">
                                <a class="nav-link" href="#" data-bs-toggle="tab" data-bs-target="#dataset-municipal" role="tab">
                                    <i class="fas fa-city"></i> Municipal Laws
                                </a>
                            </li>
                            <li class="nav-item">
                                <a class="nav-link" href="#" data-bs-toggle="tab" data-bs-target="#dataset-recap" role="tab">
                                    <i class="fas fa-gavel"></i> RECAP Archive
                                </a>
                            </li>
                        </ul>
                    </div>
                </div>
            </nav>

            <main role="main" class="col-md-9 ml-sm-auto col-lg-10 px-4">
                <!-- Header -->
                <div class="caselaw-header">
                    <h1><i class="fas fa-gavel"></i> Temporal Deontic Logic RAG System</h1>
                    <p class="lead mb-0">Legal document consistency checker using MCP JSON-RPC tools</p>
                </div>

                <!-- MCP Status Indicator -->
                <div class="mcp-indicator">
                    <h5><i class="fas fa-plug"></i> MCP Server Connection</h5>
                    <p class="mb-2">
                        <span id="mcpStatus" class="mcp-status mcp-disconnected">Connecting...</span>
                        <span class="ms-3 text-muted"><i class="fas fa-tools"></i> Tools: <span id="mcpToolCount">0</span></span>
                    </p>
                    <p class="mb-0">
                        <small id="mcpStatusText">Initializing MCP JSON-RPC connection...</small>
                    </p>
                </div>

                <!-- Navigation Tabs -->
                <div class="tab-content" id="caselawTabContent">
                    <!-- Document Analysis Tab -->
                    <div class="tab-pane fade show active" id="document-analysis" role="tabpanel">
                        <div class="card mt-3">
                            <div class="card-header">
                                <h5><i class="fas fa-file-text"></i> Document Consistency Analysis</h5>
                                <small class="text-muted">Check legal documents against temporal deontic logic theorems</small>
                            </div>
                            <div class="card-body">
                                <form id="documentAnalysisForm">
                                    <div class="mb-3">
                                        <label for="documentText" class="form-label">Document Text</label>
                                        <textarea class="form-control" id="documentText" rows="6" 
                                                  placeholder="Paste legal document text here for consistency analysis..."></textarea>
                                    </div>
                                    
                                    <div class="row">
                                        <div class="col-md-4">
                                            <label for="jurisdiction" class="form-label">Jurisdiction</label>
                                            <select class="form-select" id="jurisdiction">
                                                <option value="Federal">Federal</option>
                                                <option value="State">State</option>
                                                <option value="Supreme Court">Supreme Court</option>
                                                <option value="Circuit Court">Circuit Court</option>
                                                <option value="International">International</option>
                                            </select>
                                        </div>
                                        <div class="col-md-4">
                                            <label for="legalDomain" class="form-label">Legal Domain</label>
                                            <select class="form-select" id="legalDomain">
                                                <option value="general">General</option>
                                                <option value="Contract">Contract</option>
                                                <option value="Employment">Employment</option>
                                                <option value="Confidentiality">Confidentiality</option>
                                                <option value="IP">Intellectual Property</option>
                                                <option value="Corporate">Corporate</option>
                                            </select>
                                        </div>
                                        <div class="col-md-4">
                                            <label for="documentId" class="form-label">Document ID</label>
                                            <input type="text" class="form-control" id="documentId" 
                                                   placeholder="Optional document identifier">
                                        </div>
                                    </div>
                                    
                                    <div class="mt-3">
                                        <button type="submit" class="btn btn-primary">
                                            <i class="fas fa-search"></i> Analyze Document
                                        </button>
                                    </div>
                                </form>
                                
                                <div class="loading-spinner" id="analysisSpinner">
                                    <div class="spinner-border text-primary" role="status">
                                        <span class="visually-hidden">Analyzing...</span>
                                    </div>
                                    <p class="mt-2">Running consistency analysis...</p>
                                </div>
                                
                                <div id="analysisResults" class="mt-4" style="display: none;">
                                    <!-- Results will be populated by JavaScript -->
                                </div>
                            </div>
                        </div>
                    </div>

                    <!-- Query Theorems Tab -->
                    <div class="tab-pane fade" id="query-theorems" role="tabpanel">
                        <div class="card mt-3">
                            <div class="card-header">
                                <h5><i class="fas fa-search"></i> RAG-Based Theorem Query</h5>
                                <small class="text-muted">Semantic search of temporal deontic logic theorems</small>
                            </div>
                            <div class="card-body">
                                <form id="queryTheoremForm">
                                    <div class="mb-3">
                                        <label for="queryText" class="form-label">Query</label>
                                        <input type="text" class="form-control" id="queryText" 
                                               placeholder="Enter natural language query (e.g., 'Can employee share confidential information?')">
                                    </div>
                                    
                                    <div class="row">
                                        <div class="col-md-3">
                                            <label for="operatorFilter" class="form-label">Operator Filter</label>
                                            <select class="form-select" id="operatorFilter">
                                                <option value="all">All Operators</option>
                                                <option value="OBLIGATION">Obligations</option>
                                                <option value="PERMISSION">Permissions</option>
                                                <option value="PROHIBITION">Prohibitions</option>
                                            </select>
                                        </div>
                                        <div class="col-md-3">
                                            <label for="queryJurisdiction" class="form-label">Jurisdiction</label>
                                            <select class="form-select" id="queryJurisdiction">
                                                <option value="all">All Jurisdictions</option>
                                                <option value="Federal">Federal</option>
                                                <option value="State">State</option>
                                                <option value="Supreme Court">Supreme Court</option>
                                            </select>
                                        </div>
                                        <div class="col-md-3">
                                            <label for="queryLegalDomain" class="form-label">Legal Domain</label>
                                            <select class="form-select" id="queryLegalDomain">
                                                <option value="all">All Domains</option>
                                                <option value="Contract">Contract</option>
                                                <option value="Employment">Employment</option>
                                                <option value="Confidentiality">Confidentiality</option>
                                            </select>
                                        </div>
                                        <div class="col-md-3">
                                            <label for="queryLimit" class="form-label">Max Results</label>
                                            <input type="number" class="form-control" id="queryLimit" value="10" min="1" max="50">
                                        </div>
                                    </div>
                                    
                                    <div class="mt-3">
                                        <button type="submit" class="btn btn-success">
                                            <i class="fas fa-search"></i> Query Theorems
                                        </button>
                                    </div>
                                </form>
                                
                                <div class="loading-spinner" id="querySpinner">
                                    <div class="spinner-border text-success" role="status">
                                        <span class="visually-hidden">Querying...</span>
                                    </div>
                                    <p class="mt-2">Searching theorem corpus...</p>
                                </div>
                                
                                <div id="queryResults" class="mt-4" style="display: none;">
                                    <!-- Results will be populated by JavaScript -->
                                </div>
                            </div>
                        </div>
                    </div>

                    <!-- Bulk Process Tab -->
                    <div class="tab-pane fade" id="bulk-process" role="tabpanel">
                        <div class="card mt-3">
                            <div class="card-header">
                                <h5><i class="fas fa-tasks"></i> Bulk Caselaw Processing</h5>
                                <small class="text-muted">Process entire caselaw databases to build unified deontic logic systems</small>
                            </div>
                            <div class="card-body">
                                <form id="bulkProcessForm">
                                    <div class="mb-3">
                                        <label for="caselawDirectories" class="form-label">Caselaw Directories</label>
                                        <textarea class="form-control" id="caselawDirectories" rows="3" 
                                                  placeholder="Enter directory paths (one per line):&#10;/data/federal_cases&#10;/data/state_cases&#10;/data/supreme_court"></textarea>
                                    </div>
                                    
                                    <div class="row">
                                        <div class="col-md-4">
                                            <label for="outputDirectory" class="form-label">Output Directory</label>
                                            <input type="text" class="form-control" id="outputDirectory" 
                                                   value="unified_deontic_logic_system" 
                                                   placeholder="Directory for results">
                                        </div>
                                        <div class="col-md-4">
                                            <label for="concurrentLimit" class="form-label">Concurrent Documents</label>
                                            <input type="number" class="form-control" id="concurrentLimit" 
                                                   value="5" min="1" max="20">
                                        </div>
                                        <div class="col-md-4">
                                            <label for="precedentStrength" class="form-label">Min Precedent Strength</label>
                                            <input type="number" class="form-control" id="precedentStrength" 
                                                   value="0.5" min="0" max="1" step="0.1">
                                        </div>
                                    </div>
                                    
                                    <div class="row mt-3">
                                        <div class="col-md-6">
                                            <div class="form-check">
                                                <input class="form-check-input" type="checkbox" id="enableParallel" checked>
                                                <label class="form-check-label" for="enableParallel">
                                                    Enable Parallel Processing
                                                </label>
                                            </div>
                                        </div>
                                        <div class="col-md-6">
                                            <div class="form-check">
                                                <input class="form-check-input" type="checkbox" id="asyncProcessing" checked>
                                                <label class="form-check-label" for="asyncProcessing">
                                                    Asynchronous Processing
                                                </label>
                                            </div>
                                        </div>
                                    </div>
                                    
                                    <div class="mt-3">
                                        <button type="submit" class="btn btn-warning">
                                            <i class="fas fa-play"></i> Start Bulk Processing
                                        </button>
                                    </div>
                                </form>
                                
                                <div class="loading-spinner" id="bulkSpinner">
                                    <div class="spinner-border text-warning" role="status">
                                        <span class="visually-hidden">Processing...</span>
                                    </div>
                                    <p class="mt-2">Processing caselaw corpus...</p>
                                </div>
                                
                                <div id="bulkResults" class="mt-4" style="display: none;">
                                    <!-- Results will be populated by JavaScript -->
                                </div>
                            </div>
                        </div>
                    </div>
                    
                    <!-- Case Precedent Search Tab -->
                    <div class="tab-pane fade" id="precedent-search" role="tabpanel">
                        <div class="card mt-3">
                            <div class="card-header">
                                <h5><i class="fas fa-balance-scale"></i> Case Precedent Search</h5>
                                <small class="text-muted">Find similar cases and binding precedents using GraphRAG</small>
                            </div>
                            <div class="card-body">
                                <form id="precedentSearchForm">
                                    <div class="mb-3">
                                        <label for="precedentQuery" class="form-label">
                                            Legal Issue or Fact Pattern
                                            <i class="fas fa-question-circle help-icon" data-bs-toggle="tooltip" 
                                               title="Describe the legal situation in natural language. Include key facts, parties involved, and the main legal question."></i>
                                        </label>
                                        <textarea class="form-control" id="precedentQuery" rows="4" 
                                                  placeholder="Describe the legal issue, facts, or cite a case you want to find similar precedents for...
Example: 'Employee terminated without notice after reporting safety violations'"></textarea>
                                    </div>
                                    
                                    <div class="row">
                                        <div class="col-md-3">
                                            <label for="precedentJurisdiction" class="form-label">Jurisdiction</label>
                                            <select class="form-select" id="precedentJurisdiction">
                                                <option value="all">All Jurisdictions</option>
                                                <option value="Federal">Federal</option>
                                                <option value="State">State</option>
                                                <option value="Supreme Court">Supreme Court</option>
                                                <option value="Circuit Court">Circuit Court</option>
                                            </select>
                                        </div>
                                        <div class="col-md-3">
                                            <label for="precedentDomain" class="form-label">Legal Area</label>
                                            <select class="form-select" id="precedentDomain">
                                                <option value="all">All Areas</option>
                                                <option value="Employment">Employment Law</option>
                                                <option value="Contract">Contract Law</option>
                                                <option value="Tort">Tort Law</option>
                                                <option value="Constitutional">Constitutional Law</option>
                                                <option value="IP">Intellectual Property</option>
                                            </select>
                                        </div>
                                        <div class="col-md-3">
                                            <label for="dateRange" class="form-label">Date Range</label>
                                            <select class="form-select" id="dateRange">
                                                <option value="all">All Time</option>
                                                <option value="recent">Last 5 Years</option>
                                                <option value="decade">Last 10 Years</option>
                                                <option value="landmark">Landmark Cases Only</option>
                                            </select>
                                        </div>
                                        <div class="col-md-3">
                                            <label for="precedentLimit" class="form-label">Results</label>
                                            <input type="number" class="form-control" id="precedentLimit" value="10" min="1" max="50">
                                        </div>
                                    </div>
                                    
                                    <div class="mt-3">
                                        <button type="submit" class="btn btn-primary">
                                            <i class="fas fa-search"></i> Search Precedents
                                        </button>
                                        <button type="button" class="btn btn-success" id="tryPrecedentExample">
                                            <i class="fas fa-magic"></i> Try Example
                                        </button>
                                        <button type="button" class="btn btn-secondary" id="exportPrecedents">
                                            <i class="fas fa-download"></i> Export Results
                                        </button>
                                    </div>
                                </form>
                                
                                <div class="loading-spinner" id="precedentSpinner">
                                    <div class="spinner-border text-primary" role="status">
                                        <span class="visually-hidden">Searching precedents...</span>
                                    </div>
                                    <p class="mt-2">Analyzing case law database...</p>
                                </div>
                                
                                <div id="precedentResults" class="mt-4" style="display: none;">
                                    <!-- Results populated by JavaScript -->
                                </div>
                            </div>
                        </div>
                    </div>
                    
                    <!-- Conflict Analyzer Tab -->
                    <div class="tab-pane fade" id="conflict-analyzer" role="tabpanel">
                        <div class="card mt-3">
                            <div class="card-header">
                                <h5><i class="fas fa-exclamation-triangle"></i> Legal Conflict Analyzer</h5>
                                <small class="text-muted">Identify conflicting laws, precedents, and legal principles</small>
                            </div>
                            <div class="card-body">
                                <div class="alert alert-info">
                                    <h6><i class="fas fa-info-circle"></i> How It Works</h6>
                                    <p class="mb-0">This tool uses temporal deontic logic to identify conflicts between obligations, permissions, and prohibitions across different jurisdictions and time periods.</p>
                                </div>
                                
                                <form id="conflictAnalyzerForm">
                                    <div class="mb-3">
                                        <label for="conflictArea" class="form-label">
                                            Legal Area to Analyze
                                            <i class="fas fa-question-circle help-icon" data-bs-toggle="tooltip" 
                                               title="Select the area of law where you want to identify conflicts between different jurisdictions."></i>
                                        </label>
                                        <select class="form-select" id="conflictArea">
                                            <option value="Employment">Employment Law</option>
                                            <option value="Contract">Contract Law</option>
                                            <option value="IP">Intellectual Property</option>
                                            <option value="Privacy">Privacy & Data Protection</option>
                                            <option value="Environmental">Environmental Law</option>
                                        </select>
                                    </div>
                                    
                                    <div class="row">
                                        <div class="col-md-6">
                                            <label class="form-label">Jurisdiction 1</label>
                                            <select class="form-select" id="conflict Jurisdiction1">
                                                <option value="Federal">Federal</option>
                                                <option value="California">California</option>
                                                <option value="New York">New York</option>
                                                <option value="Texas">Texas</option>
                                            </select>
                                        </div>
                                        <div class="col-md-6">
                                            <label class="form-label">Jurisdiction 2</label>
                                            <select class="form-select" id="conflictJurisdiction2">
                                                <option value="State">State (General)</option>
                                                <option value="California">California</option>
                                                <option value="New York">New York</option>
                                                <option value="Texas">Texas</option>
                                            </select>
                                        </div>
                                    </div>
                                    
                                    <div class="mt-3">
                                        <label class="form-label">Conflict Types to Detect</label>
                                        <div class="row">
                                            <div class="col-md-4">
                                                <div class="form-check">
                                                    <input class="form-check-input" type="checkbox" id="conflictObligation" checked>
                                                    <label class="form-check-label" for="conflictObligation">
                                                        Contradictory Obligations
                                                    </label>
                                                </div>
                                            </div>
                                            <div class="col-md-4">
                                                <div class="form-check">
                                                    <input class="form-check-input" type="checkbox" id="conflictPermission" checked>
                                                    <label class="form-check-label" for="conflictPermission">
                                                        Permission vs Prohibition
                                                    </label>
                                                </div>
                                            </div>
                                            <div class="col-md-4">
                                                <div class="form-check">
                                                    <input class="form-check-input" type="checkbox" id="conflictTemporal" checked>
                                                    <label class="form-check-label" for="conflictTemporal">
                                                        Temporal Conflicts
                                                    </label>
                                                </div>
                                            </div>
                                        </div>
                                    </div>
                                    
                                    <div class="mt-3">
                                        <button type="submit" class="btn btn-danger">
                                            <i class="fas fa-exclamation-triangle"></i> Analyze Conflicts
                                        </button>
                                        <button type="button" class="btn btn-success" id="tryConflictExample">
                                            <i class="fas fa-magic"></i> Try Example
                                        </button>
                                    </div>
                                </form>
                                
                                <div class="loading-spinner" id="conflictSpinner">
                                    <div class="spinner-border text-danger" role="status">
                                        <span class="visually-hidden">Analyzing conflicts...</span>
                                    </div>
                                    <p class="mt-2">Checking for legal conflicts...</p>
                                </div>
                                
                                <div id="conflictResults" class="mt-4" style="display: none;">
                                    <!-- Results populated by JavaScript -->
                                </div>
                            </div>
                        </div>
                    </div>
                    
                    <!-- Citation Network Tab -->
                    <div class="tab-pane fade" id="citation-network" role="tabpanel">
                        <div class="card mt-3">
                            <div class="card-header">
                                <h5><i class="fas fa-project-diagram"></i> Citation Network Analysis</h5>
                                <small class="text-muted">Visualize how cases cite each other and trace legal evolution</small>
                            </div>
                            <div class="card-body">
                                <form id="citationNetworkForm">
                                    <div class="mb-3">
                                        <label for="rootCase" class="form-label">Root Case or Legal Principle</label>
                                        <input type="text" class="form-control" id="rootCase" 
                                               placeholder="Enter case name or legal principle (e.g., 'Miranda v. Arizona' or 'Due Process')">
                                    </div>
                                    
                                    <div class="row">
                                        <div class="col-md-4">
                                            <label for="networkDepth" class="form-label">Network Depth</label>
                                            <select class="form-select" id="networkDepth">
                                                <option value="1">Direct Citations Only</option>
                                                <option value="2" selected>2 Levels</option>
                                                <option value="3">3 Levels</option>
                                                <option value="4">4 Levels (Comprehensive)</option>
                                            </select>
                                        </div>
                                        <div class="col-md-4">
                                            <label for="networkDirection" class="form-label">Direction</label>
                                            <select class="form-select" id="networkDirection">
                                                <option value="both">Both (Citing & Cited)</option>
                                                <option value="forward">Forward (Cases Citing This)</option>
                                                <option value="backward">Backward (Cases This Cites)</option>
                                            </select>
                                        </div>
                                        <div class="col-md-4">
                                            <label for="networkFilter" class="form-label">Filter</label>
                                            <select class="form-select" id="networkFilter">
                                                <option value="all">All Citations</option>
                                                <option value="affirm">Affirming Only</option>
                                                <option value="distinguish">Distinguishing Only</option>
                                                <option value="overrule">Overruling Only</option>
                                            </select>
                                        </div>
                                    </div>
                                    
                                    <div class="mt-3">
                                        <button type="submit" class="btn btn-primary">
                                            <i class="fas fa-project-diagram"></i> Generate Network
                                        </button>
                                        <button type="button" class="btn btn-success" id="tryNetworkExample">
                                            <i class="fas fa-magic"></i> Try Example
                                        </button>
                                        <button type="button" class="btn btn-secondary" id="exportNetwork">
                                            <i class="fas fa-download"></i> Export Graph
                                        </button>
                                    </div>
                                </form>
                                
                                <div class="loading-spinner" id="networkSpinner">
                                    <div class="spinner-border text-primary" role="status">
                                        <span class="visually-hidden">Building citation network...</span>
                                    </div>
                                    <p class="mt-2">Analyzing citation relationships...</p>
                                </div>
                                
                                <div id="networkResults" class="mt-4" style="display: none;">
                                    <div class="alert alert-success">
                                        <h6><i class="fas fa-check-circle"></i> Citation Network Generated</h6>
                                        <p class="mb-0">Found <strong id="networkNodeCount">0</strong> related cases with <strong id="networkEdgeCount">0</strong> citations</p>
                                    </div>
                                    <div id="networkVisualization" style="height: 500px; border: 1px solid #ddd; border-radius: 8px; background: #f8f9fa;">
                                        <!-- Network visualization will be rendered here -->
                                        <div class="d-flex align-items-center justify-content-center h-100">
                                            <div class="text-center">
                                                <i class="fas fa-project-diagram fa-3x text-muted mb-3"></i>
                                                <p class="text-muted">Network visualization will appear here</p>
                                            </div>
                                        </div>
                                    </div>
                                </div>
                            </div>
                        </div>
                    </div>
                    
                    <!-- Legal Brief Generator Tab -->
                    <div class="tab-pane fade" id="brief-generator" role="tabpanel">
                        <div class="card mt-3">
                            <div class="card-header">
                                <h5><i class="fas fa-file-contract"></i> AI-Assisted Legal Brief Generator</h5>
                                <small class="text-muted">Generate legal arguments backed by relevant caselaw and precedents</small>
                            </div>
                            <div class="card-body">
                                <form id="briefGeneratorForm">
                                    <!-- Priority 4: Case Brief Template Selector -->
                                    <div class="mb-3">
                                        <label for="briefTemplate" class="form-label">
                                            Brief Template
                                            <i class="fas fa-question-circle help-icon" data-bs-toggle="tooltip" 
                                               title="Choose a pre-configured template for different types of legal briefs."></i>
                                        </label>
                                        <select class="form-select" id="briefTemplate">
                                            <option value="custom">Custom Brief</option>
                                            <option value="motion">Motion Brief</option>
                                            <option value="appeal">Appellate Brief</option>
                                            <option value="summary_judgment">Summary Judgment</option>
                                            <option value="complaint">Complaint</option>
                                            <option value="response">Response Brief</option>
                                            <option value="memo">Legal Memorandum</option>
                                        </select>
                                    </div>
                                    
                                    <div class="mb-3">
                                        <label for="briefIssue" class="form-label">
                                            Legal Issue
                                            <i class="fas fa-question-circle help-icon" data-bs-toggle="tooltip" 
                                               title="State the central legal question your brief will address."></i>
                                        </label>
                                        <textarea class="form-control" id="briefIssue" rows="3" 
                                                  placeholder="Describe the legal issue you need to argue...
Example: 'Whether an employment contract requiring 30 days notice is enforceable when employee was constructively discharged'"></textarea>
                                    </div>
                                    
                                    <div class="row">
                                        <div class="col-md-6">
                                            <label for="briefPosition" class="form-label">Your Position</label>
                                            <select class="form-select" id="briefPosition">
                                                <option value="plaintiff">Plaintiff/Petitioner</option>
                                                <option value="defendant">Defendant/Respondent</option>
                                                <option value="neutral">Neutral Analysis</option>
                                            </select>
                                        </div>
                                        <div class="col-md-6">
                                            <label for="briefJurisdiction" class="form-label">Jurisdiction</label>
                                            <select class="form-select" id="briefJurisdiction">
                                                <option value="Federal">Federal</option>
                                                <option value="State">State</option>
                                                <option value="Supreme Court">Supreme Court</option>
                                            </select>
                                        </div>
                                    </div>
                                    
                                    <div class="mt-3">
                                        <label class="form-label">Key Facts (Optional)</label>
                                        <textarea class="form-control" id="briefFacts" rows="3" 
                                                  placeholder="Enter key facts that are material to your argument..."></textarea>
                                    </div>
                                    
                                    <div class="mt-3">
                                        <label class="form-label">Brief Sections to Generate</label>
                                        <div class="row">
                                            <div class="col-md-3">
                                                <div class="form-check">
                                                    <input class="form-check-input" type="checkbox" id="briefSummary" checked>
                                                    <label class="form-check-label" for="briefSummary">
                                                        Summary of Argument
                                                    </label>
                                                </div>
                                            </div>
                                            <div class="col-md-3">
                                                <div class="form-check">
                                                    <input class="form-check-input" type="checkbox" id="briefPrecedents" checked>
                                                    <label class="form-check-label" for="briefPrecedents">
                                                        Relevant Precedents
                                                    </label>
                                                </div>
                                            </div>
                                            <div class="col-md-3">
                                                <div class="form-check">
                                                    <input class="form-check-input" type="checkbox" id="briefCounterArguments" checked>
                                                    <label class="form-check-label" for="briefCounterArguments">
                                                        Counter-Arguments
                                                    </label>
                                                </div>
                                            </div>
                                            <div class="col-md-3">
                                                <div class="form-check">
                                                    <input class="form-check-input" type="checkbox" id="briefConclusion" checked>
                                                    <label class="form-check-label" for="briefConclusion">
                                                        Conclusion
                                                    </label>
                                                </div>
                                            </div>
                                        </div>
                                    </div>
                                    
                                    <div class="mt-3">
                                        <button type="submit" class="btn btn-success">
                                            <i class="fas fa-magic"></i> Generate Brief
                                        </button>
                                        <button type="button" class="btn btn-info" id="tryBriefExample">
                                            <i class="fas fa-magic"></i> Try Example
                                        </button>
                                        <button type="button" class="btn btn-secondary" id="exportBrief">
                                            <i class="fas fa-file-word"></i> Export to Word
                                        </button>
                                        <button type="button" class="btn btn-secondary" id="copyBrief">
                                            <i class="fas fa-copy"></i> Copy to Clipboard
                                        </button>
                                    </div>
                                </form>
                                
                                <div class="loading-spinner" id="briefSpinner">
                                    <div class="spinner-border text-success" role="status">
                                        <span class="visually-hidden">Generating brief...</span>
                                    </div>
                                    <p class="mt-2">Analyzing precedents and generating argument...</p>
                                </div>
                                
                                <div id="briefResults" class="mt-4" style="display: none;">
                                    <!-- Generated brief will appear here -->
                                </div>
                            </div>
                        </div>
                    </div>
                    
                    <!-- Jurisdiction Comparison Tab -->
                    <div class="tab-pane fade" id="jurisdiction-compare" role="tabpanel">
                        <div class="card mt-3">
                            <div class="card-header">
                                <h5><i class="fas fa-exchange-alt"></i> Multi-Jurisdiction Comparison</h5>
                                <small class="text-muted">Compare how different jurisdictions handle the same legal issue</small>
                            </div>
                            <div class="card-body">
                                <form id="jurisdictionCompareForm">
                                    <div class="mb-3">
                                        <label for="compareIssue" class="form-label">Legal Issue to Compare</label>
                                        <input type="text" class="form-control" id="compareIssue" 
                                               placeholder="E.g., 'Non-compete agreements', 'Right to work laws', 'Data breach notification'">
                                    </div>
                                    
                                    <div class="mb-3">
                                        <label class="form-label">Select Jurisdictions to Compare (2-5)</label>
                                        <div class="row">
                                            <div class="col-md-3">
                                                <div class="form-check">
                                                    <input class="form-check-input" type="checkbox" id="jurisdictionFederal" checked>
                                                    <label class="form-check-label" for="jurisdictionFederal">Federal</label>
                                                </div>
                                                <div class="form-check">
                                                    <input class="form-check-input" type="checkbox" id="jurisdictionCA">
                                                    <label class="form-check-label" for="jurisdictionCA">California</label>
                                                </div>
                                                <div class="form-check">
                                                    <input class="form-check-input" type="checkbox" id="jurisdictionNY">
                                                    <label class="form-check-label" for="jurisdictionNY">New York</label>
                                                </div>
                                            </div>
                                            <div class="col-md-3">
                                                <div class="form-check">
                                                    <input class="form-check-input" type="checkbox" id="jurisdictionTX">
                                                    <label class="form-check-label" for="jurisdictionTX">Texas</label>
                                                </div>
                                                <div class="form-check">
                                                    <input class="form-check-input" type="checkbox" id="jurisdictionFL">
                                                    <label class="form-check-label" for="jurisdictionFL">Florida</label>
                                                </div>
                                                <div class="form-check">
                                                    <input class="form-check-input" type="checkbox" id="jurisdictionIL">
                                                    <label class="form-check-label" for="jurisdictionIL">Illinois</label>
                                                </div>
                                            </div>
                                            <div class="col-md-3">
                                                <div class="form-check">
                                                    <input class="form-check-input" type="checkbox" id="jurisdictionMA">
                                                    <label class="form-check-label" for="jurisdictionMA">Massachusetts</label>
                                                </div>
                                                <div class="form-check">
                                                    <input class="form-check-input" type="checkbox" id="jurisdictionWA">
                                                    <label class="form-check-label" for="jurisdictionWA">Washington</label>
                                                </div>
                                                <div class="form-check">
                                                    <input class="form-check-input" type="checkbox" id="jurisdictionCO">
                                                    <label class="form-check-label" for="jurisdictionCO">Colorado</label>
                                                </div>
                                            </div>
                                            <div class="col-md-3">
                                                <div class="form-check">
                                                    <input class="form-check-input" type="checkbox" id="jurisdictionSupreme">
                                                    <label class="form-check-label" for="jurisdictionSupreme">US Supreme Court</label>
                                                </div>
                                                <div class="form-check">
                                                    <input class="form-check-input" type="checkbox" id="jurisdiction9th">
                                                    <label class="form-check-label" for="jurisdiction9th">9th Circuit</label>
                                                </div>
                                            </div>
                                        </div>
                                    </div>
                                    
                                    <div class="mt-3">
                                        <button type="submit" class="btn btn-primary">
                                            <i class="fas fa-exchange-alt"></i> Compare Jurisdictions
                                        </button>
                                        <button type="button" class="btn btn-success" id="tryCompareExample">
                                            <i class="fas fa-magic"></i> Try Example
                                        </button>
                                        <button type="button" class="btn btn-secondary" id="exportComparison">
                                            <i class="fas fa-table"></i> Export Comparison Table
                                        </button>
                                    </div>
                                </form>
                                
                                <div class="loading-spinner" id="compareSpinner">
                                    <div class="spinner-border text-primary" role="status">
                                        <span class="visually-hidden">Comparing jurisdictions...</span>
                                    </div>
                                    <p class="mt-2">Analyzing laws across jurisdictions...</p>
                                </div>
                                
                                <div id="compareResults" class="mt-4" style="display: none;">
                                    <!-- Comparison table will appear here -->
                                </div>
                            </div>
                        </div>
                    </div>
                    
                    <!-- Timeline Analysis Tab -->
                    <div class="tab-pane fade" id="timeline" role="tabpanel">
                        <div class="card mt-3">
                            <div class="card-header">
                                <h5><i class="fas fa-history"></i> Legal Evolution Timeline</h5>
                                <small class="text-muted">Track how laws and interpretations have evolved over time</small>
                            </div>
                            <div class="card-body">
                                <form id="timelineForm">
                                    <div class="mb-3">
                                        <label for="timelineIssue" class="form-label">Legal Issue or Doctrine</label>
                                        <input type="text" class="form-control" id="timelineIssue" 
                                               placeholder="E.g., 'Employment at-will doctrine', 'Fourth Amendment privacy'">
                                    </div>
                                    
                                    <div class="row">
                                        <div class="col-md-4">
                                            <label for="timelineStart" class="form-label">Start Year</label>
                                            <input type="number" class="form-control" id="timelineStart" value="1950" min="1800" max="2024">
                                        </div>
                                        <div class="col-md-4">
                                            <label for="timelineEnd" class="form-label">End Year</label>
                                            <input type="number" class="form-control" id="timelineEnd" value="2024" min="1800" max="2024">
                                        </div>
                                        <div class="col-md-4">
                                            <label for="timelineGranularity" class="form-label">Granularity</label>
                                            <select class="form-select" id="timelineGranularity">
                                                <option value="year">By Year</option>
                                                <option value="decade" selected>By Decade</option>
                                                <option value="milestone">Milestones Only</option>
                                            </select>
                                        </div>
                                    </div>
                                    
                                    <div class="mt-3">
                                        <label class="form-label">Include in Timeline</label>
                                        <div class="row">
                                            <div class="col-md-3">
                                                <div class="form-check">
                                                    <input class="form-check-input" type="checkbox" id="timelineLegislation" checked>
                                                    <label class="form-check-label" for="timelineLegislation">
                                                        Legislation
                                                    </label>
                                                </div>
                                            </div>
                                            <div class="col-md-3">
                                                <div class="form-check">
                                                    <input class="form-check-input" type="checkbox" id="timelineCases" checked>
                                                    <label class="form-check-label" for="timelineCases">
                                                        Key Cases
                                                    </label>
                                                </div>
                                            </div>
                                            <div class="col-md-3">
                                                <div class="form-check">
                                                    <input class="form-check-input" type="checkbox" id="timelineRegulations">
                                                    <label class="form-check-label" for="timelineRegulations">
                                                        Regulations
                                                    </label>
                                                </div>
                                            </div>
                                            <div class="col-md-3">
                                                <div class="form-check">
                                                    <input class="form-check-input" type="checkbox" id="timelineOverturns">
                                                    <label class="form-check-label" for="timelineOverturns">
                                                        Overturned/Amended
                                                    </label>
                                                </div>
                                            </div>
                                        </div>
                                    </div>
                                    
                                    <div class="mt-3">
                                        <button type="submit" class="btn btn-primary">
                                            <i class="fas fa-history"></i> Generate Timeline
                                        </button>
                                        <button type="button" class="btn btn-success" id="tryTimelineExample">
                                            <i class="fas fa-magic"></i> Try Example
                                        </button>
                                        <button type="button" class="btn btn-secondary" id="exportTimeline">
                                            <i class="fas fa-image"></i> Export Timeline
                                        </button>
                                    </div>
                                </form>
                                
                                <div class="loading-spinner" id="timelineSpinner">
                                    <div class="spinner-border text-primary" role="status">
                                        <span class="visually-hidden">Building timeline...</span>
                                    </div>
                                    <p class="mt-2">Analyzing legal evolution...</p>
                                </div>
                                
                                <div id="timelineResults" class="mt-4" style="display: none;">
                                    <div id="timelineVisualization" style="min-height: 400px; border: 1px solid #ddd; border-radius: 8px; padding: 20px; background: #f8f9fa;">
                                        <!-- Timeline visualization will be rendered here -->
                                        <div class="text-center">
                                            <i class="fas fa-history fa-3x text-muted mb-3"></i>
                                            <p class="text-muted">Timeline will appear here</p>
                                        </div>
                                    </div>
                                </div>
                            </div>
                        </div>
                    </div>
                    
                    <!-- Theorem Visualization Tab -->
                    <div class="tab-pane fade" id="visualization" role="tabpanel">
                        <div class="card mt-3">
                            <div class="card-header">
                                <h5><i class="fas fa-chart-line"></i> Theorem Distribution & Analytics</h5>
                                <small class="text-muted">Visualize temporal deontic logic corpus</small>
                            </div>
                            <div class="card-body">
                                <div class="row mb-4">
                                    <div class="col-md-6">
                                        <h6>Theorems by Jurisdiction</h6>
                                        <div class="theorem-stats">
                                            <div class="d-flex justify-content-between align-items-center mb-2">
                                                <span>Federal</span>
                                                <span class="badge bg-primary">{{ system_status.jurisdictions|length if system_status.jurisdictions else 0 }}</span>
                                            </div>
                                            <div class="progress mb-3" style="height: 20px;">
                                                <div class="progress-bar" role="progressbar" style="width: 60%;" aria-valuenow="60" aria-valuemin="0" aria-valuemax="100">60%</div>
                                            </div>
                                            <div class="d-flex justify-content-between align-items-center mb-2">
                                                <span>State</span>
                                                <span class="badge bg-primary">{{ (system_status.jurisdictions|length * 0.3)|int if system_status.jurisdictions else 0 }}</span>
                                            </div>
                                            <div class="progress mb-3" style="height: 20px;">
                                                <div class="progress-bar bg-success" role="progressbar" style="width: 30%;" aria-valuenow="30" aria-valuemin="0" aria-valuemax="100">30%</div>
                                            </div>
                                            <div class="d-flex justify-content-between align-items-center mb-2">
                                                <span>Supreme Court</span>
                                                <span class="badge bg-primary">{{ (system_status.jurisdictions|length * 0.1)|int if system_status.jurisdictions else 0 }}</span>
                                            </div>
                                            <div class="progress mb-3" style="height: 20px;">
                                                <div class="progress-bar bg-warning" role="progressbar" style="width: 10%;" aria-valuenow="10" aria-valuemin="0" aria-valuemax="100">10%</div>
                                            </div>
                                        </div>
                                    </div>
                                    <div class="col-md-6">
                                        <h6>Deontic Operators Distribution</h6>
                                        <div class="theorem-stats">
                                            <div class="d-flex justify-content-between align-items-center mb-2">
                                                <span><span class="deontic-operator obligation">OBLIGATION</span></span>
                                                <span class="badge bg-danger">45%</span>
                                            </div>
                                            <div class="progress mb-3" style="height: 20px;">
                                                <div class="progress-bar bg-danger" role="progressbar" style="width: 45%;" aria-valuenow="45" aria-valuemin="0" aria-valuemax="100">45%</div>
                                            </div>
                                            <div class="d-flex justify-content-between align-items-center mb-2">
                                                <span><span class="deontic-operator permission">PERMISSION</span></span>
                                                <span class="badge bg-success">35%</span>
                                            </div>
                                            <div class="progress mb-3" style="height: 20px;">
                                                <div class="progress-bar bg-success" role="progressbar" style="width: 35%;" aria-valuenow="35" aria-valuemin="0" aria-valuemax="100">35%</div>
                                            </div>
                                            <div class="d-flex justify-content-between align-items-center mb-2">
                                                <span><span class="deontic-operator prohibition">PROHIBITION</span></span>
                                                <span class="badge bg-warning">20%</span>
                                            </div>
                                            <div class="progress mb-3" style="height: 20px;">
                                                <div class="progress-bar bg-warning" role="progressbar" style="width: 20%;" aria-valuenow="20" aria-valuemin="0" aria-valuemax="100">20%</div>
                                            </div>
                                        </div>
                                    </div>
                                </div>
                                
                                <div class="row">
                                    <div class="col-md-12">
                                        <h6>Legal Domains Coverage</h6>
                                        <div class="row">
                                            <div class="col-md-4 mb-3">
                                                <div class="card">
                                                    <div class="card-body text-center">
                                                        <h3 class="text-primary">{{ (system_status.theorem_count * 0.25)|int if system_status.theorem_count else 0 }}</h3>
                                                        <p class="mb-0"><strong>Employment Law</strong></p>
                                                        <small class="text-muted">25% of corpus</small>
                                                    </div>
                                                </div>
                                            </div>
                                            <div class="col-md-4 mb-3">
                                                <div class="card">
                                                    <div class="card-body text-center">
                                                        <h3 class="text-success">{{ (system_status.theorem_count * 0.30)|int if system_status.theorem_count else 0 }}</h3>
                                                        <p class="mb-0"><strong>Contract Law</strong></p>
                                                        <small class="text-muted">30% of corpus</small>
                                                    </div>
                                                </div>
                                            </div>
                                            <div class="col-md-4 mb-3">
                                                <div class="card">
                                                    <div class="card-body text-center">
                                                        <h3 class="text-warning">{{ (system_status.theorem_count * 0.20)|int if system_status.theorem_count else 0 }}</h3>
                                                        <p class="mb-0"><strong>IP Law</strong></p>
                                                        <small class="text-muted">20% of corpus</small>
                                                    </div>
                                                </div>
                                            </div>
                                        </div>
                                    </div>
                                </div>
                            </div>
                        </div>
                    </div>
                    
                    <!-- System Architecture Tab -->
                    <div class="tab-pane fade" id="system-info" role="tabpanel">
                        <div class="card mt-3">
                            <div class="card-header">
                                <h5><i class="fas fa-info-circle"></i> Temporal Deontological First-Order System</h5>
                                <small class="text-muted">Architecture for Grand Unified Theory of Law</small>
                            </div>
                            <div class="card-body">
                                <div class="alert alert-info mb-4">
                                    <h6><i class="fas fa-lightbulb"></i> System Overview</h6>
                                    <p class="mb-0">This dashboard implements a temporal deontological first-order logic system for legal reasoning, 
                                    designed to contribute to the development of a grand unified theory of law. The system uses GraphRAG 
                                    for semantic retrieval and deontic logic for formal representation of legal obligations, permissions, and prohibitions.</p>
                                </div>
                                
                                <h6>Deontic Logic Operators</h6>
                                <div class="row mb-4">
                                    <div class="col-md-4 mb-3">
                                        <div class="card border-danger">
                                            <div class="card-body">
                                                <h5><span class="deontic-operator obligation">O(p)</span> OBLIGATION</h5>
                                                <p class="mb-0">Represents mandatory actions or states. "Must do p"</p>
                                                <p class="text-muted mb-0"><small>Example: Employee must provide notice before termination</small></p>
                                            </div>
                                        </div>
                                    </div>
                                    <div class="col-md-4 mb-3">
                                        <div class="card border-success">
                                            <div class="card-body">
                                                <h5><span class="deontic-operator permission">P(p)</span> PERMISSION</h5>
                                                <p class="mb-0">Represents allowed actions or states. "May do p"</p>
                                                <p class="text-muted mb-0"><small>Example: Employee may work remotely with approval</small></p>
                                            </div>
                                        </div>
                                    </div>
                                    <div class="col-md-4 mb-3">
                                        <div class="card border-warning">
                                            <div class="card-body">
                                                <h5><span class="deontic-operator prohibition">F(p)</span> PROHIBITION</h5>
                                                <p class="mb-0">Represents forbidden actions or states. "Must not do p"</p>
                                                <p class="text-muted mb-0"><small>Example: Employee must not disclose trade secrets</small></p>
                                            </div>
                                        </div>
                                    </div>
                                </div>
                                
                                <h6>Temporal Logic Integration</h6>
                                <div class="card bg-light mb-4">
                                    <div class="card-body">
                                        <p><strong>[t1, t2](p)</strong> - Proposition p holds during time interval [t1, t2]</p>
                                        <p><strong>G(p)</strong> - Globally/Always: p holds at all times</p>
                                        <p><strong>F(p)</strong> - Finally/Eventually: p will hold at some future time</p>
                                        <p class="mb-0"><strong>Example:</strong> ∀employee ∈ Federal_Employment: [2020-01-01, ∞) O(provide_notice_30days)</p>
                                    </div>
                                </div>
                                
                                <h6>GraphRAG Integration Flow</h6>
                                <div class="card border-primary mb-4">
                                    <div class="card-body">
                                        <ol class="mb-0">
                                            <li><strong>Document Ingestion:</strong> Legal documents parsed and converted to deontic formulas</li>
                                            <li><strong>Theorem Extraction:</strong> Deontic operators, agents, and propositions identified</li>
                                            <li><strong>Vector Encoding:</strong> Semantic embeddings generated for RAG retrieval</li>
                                            <li><strong>GraphRAG Storage:</strong> Theorems stored with temporal/jurisdictional metadata</li>
                                            <li><strong>Consistency Checking:</strong> New documents validated against corpus using modal logic</li>
                                            <li><strong>Conflict Resolution:</strong> Logical contradictions identified and reported</li>
                                            <li><strong>System Evolution:</strong> Corpus grows toward unified first-order legal system</li>
                                        </ol>
                                    </div>
                                </div>
                                
                                <h6>MCP Tools Architecture</h6>
                                <div class="row">
                                    <div class="col-md-6 mb-3">
                                        <div class="card">
                                            <div class="card-header bg-primary text-white">
                                                <strong>JSON-RPC 2.0 Protocol</strong>
                                            </div>
                                            <div class="card-body">
                                                <p class="mb-2"><strong>Endpoint:</strong> /api/mcp/caselaw/jsonrpc</p>
                                                <p class="mb-2"><strong>Methods:</strong></p>
                                                <ul class="mb-0">
                                                    <li>check_document_consistency</li>
                                                    <li>query_theorems</li>
                                                    <li>bulk_process_caselaw</li>
                                                    <li>add_theorem</li>
                                                </ul>
                                            </div>
                                        </div>
                                    </div>
                                    <div class="col-md-6 mb-3">
                                        <div class="card">
                                            <div class="card-header bg-success text-white">
                                                <strong>Backend Integration</strong>
                                            </div>
                                            <div class="card-body">
                                                <p class="mb-2"><strong>Components:</strong></p>
                                                <ul class="mb-0">
                                                    <li>TemporalDeonticRAGStore</li>
                                                    <li>DocumentConsistencyChecker</li>
                                                    <li>DeonticLogicCore</li>
                                                    <li>Vector Embedding Engine</li>
                                                </ul>
                                            </div>
                                        </div>
                                    </div>
                                </div>
                            </div>
                        </div>
                    </div>

                    <!-- Case Law Access Project Dataset Tab -->
                    <div class="tab-pane fade" id="dataset-cap" role="tabpanel">
                        <div class="card mt-3">
                            <div class="card-header">
                                <h5><i class="fas fa-database"></i> Case Law Access Project Dataset Builder</h5>
                                <small class="text-muted">Scrape, filter, and transform case law from the Case Law Access Project</small>
                            </div>
                            <div class="card-body">
                                <div class="alert alert-info">
                                    <h6><i class="fas fa-info-circle"></i> About Case Law Access Project</h6>
                                    <p class="mb-0">The Case Law Access Project provides access to millions of US court decisions. Configure the scraping parameters below to build your custom dataset.</p>
                                </div>

                                <!-- Configuration Section -->
                                <h6 class="mt-4">Data Source Configuration</h6>
                                <form id="capConfigForm">
                                    <div class="row">
                                        <div class="col-md-6 mb-3">
                                            <label for="capApiKey" class="form-label">API Key</label>
                                            <input type="password" class="form-control" id="capApiKey" placeholder="Enter CAP API key">
                                        </div>
                                        <div class="col-md-6 mb-3">
                                            <label for="capJurisdiction" class="form-label">Jurisdiction</label>
                                            <select class="form-select" id="capJurisdiction" multiple>
                                                <option value="us">Federal (all)</option>
                                                <option value="us-ca">California</option>
                                                <option value="us-ny">New York</option>
                                                <option value="us-tx">Texas</option>
                                                <option value="us-fl">Florida</option>
                                                <option value="all">All jurisdictions</option>
                                            </select>
                                            <small class="text-muted">Hold Ctrl/Cmd to select multiple</small>
                                        </div>
                                    </div>
                                    <div class="row">
                                        <div class="col-md-4 mb-3">
                                            <label for="capDateStart" class="form-label">Start Date</label>
                                            <input type="date" class="form-control" id="capDateStart">
                                        </div>
                                        <div class="col-md-4 mb-3">
                                            <label for="capDateEnd" class="form-label">End Date</label>
                                            <input type="date" class="form-control" id="capDateEnd">
                                        </div>
                                        <div class="col-md-4 mb-3">
                                            <label for="capMaxRecords" class="form-label">Max Records</label>
                                            <input type="number" class="form-control" id="capMaxRecords" value="1000" min="1">
                                        </div>
                                    </div>
                                </form>

                                <!-- Scraping Controls -->
                                <h6 class="mt-4">Scraping & Processing</h6>
                                <div class="row mb-3">
                                    <div class="col-md-12">
                                        <button class="btn btn-success me-2" id="capStartScraping">
                                            <i class="fas fa-play"></i> Start Scraping
                                        </button>
                                        <button class="btn btn-danger me-2" id="capStopScraping" disabled>
                                            <i class="fas fa-stop"></i> Stop
                                        </button>
                                        <button class="btn btn-warning me-2" id="capPauseScraping" disabled>
                                            <i class="fas fa-pause"></i> Pause
                                        </button>
                                    </div>
                                </div>

                                <!-- Progress Monitoring -->
                                <h6 class="mt-4">Progress</h6>
                                <div class="card bg-light">
                                    <div class="card-body">
                                        <div class="row mb-3">
                                            <div class="col-md-3">
                                                <strong>Status:</strong> <span id="capStatus" class="badge bg-secondary">Idle</span>
                                            </div>
                                            <div class="col-md-3">
                                                <strong>Records Fetched:</strong> <span id="capRecordsFetched">0</span>
                                            </div>
                                            <div class="col-md-3">
                                                <strong>Records Filtered:</strong> <span id="capRecordsFiltered">0</span>
                                            </div>
                                            <div class="col-md-3">
                                                <strong>Elapsed Time:</strong> <span id="capElapsedTime">00:00:00</span>
                                            </div>
                                        </div>
                                        <div class="progress" style="height: 25px;">
                                            <div id="capProgressBar" class="progress-bar progress-bar-striped progress-bar-animated" 
                                                 role="progressbar" style="width: 0%;" aria-valuenow="0" aria-valuemin="0" aria-valuemax="100">0%</div>
                                        </div>
                                    </div>
                                </div>

                                <!-- Filtering & Transformation -->
                                <h6 class="mt-4">Filtering & Transformation</h6>
                                <div class="row">
                                    <div class="col-md-6 mb-3">
                                        <label class="form-label">Text Filters</label>
                                        <div class="form-check">
                                            <input class="form-check-input" type="checkbox" id="capFilterMinWords">
                                            <label class="form-check-label" for="capFilterMinWords">
                                                Minimum word count: <input type="number" class="form-control form-control-sm d-inline" style="width: 80px;" value="100">
                                            </label>
                                        </div>
                                        <div class="form-check">
                                            <input class="form-check-input" type="checkbox" id="capFilterCitations">
                                            <label class="form-check-label" for="capFilterCitations">
                                                Only cases with citations
                                            </label>
                                        </div>
                                    </div>
                                    <div class="col-md-6 mb-3">
                                        <label class="form-label">Transformations</label>
                                        <div class="form-check">
                                            <input class="form-check-input" type="checkbox" id="capExtractCitations" checked>
                                            <label class="form-check-label" for="capExtractCitations">
                                                Extract citation network
                                            </label>
                                        </div>
                                        <div class="form-check">
                                            <input class="form-check-input" type="checkbox" id="capExtractEntities" checked>
                                            <label class="form-check-label" for="capExtractEntities">
                                                Extract legal entities (parties, judges, etc.)
                                            </label>
                                        </div>
                                        <div class="form-check">
                                            <input class="form-check-input" type="checkbox" id="capGenerateEmbeddings">
                                            <label class="form-check-label" for="capGenerateEmbeddings">
                                                Generate embeddings for RAG
                                            </label>
                                        </div>
                                    </div>
                                </div>

                                <!-- Dataset Preview -->
                                <h6 class="mt-4">Dataset Preview</h6>
                                <div class="table-responsive">
                                    <table class="table table-sm table-striped">
                                        <thead>
                                            <tr>
                                                <th>Case ID</th>
                                                <th>Name</th>
                                                <th>Court</th>
                                                <th>Date</th>
                                                <th>Citations</th>
                                            </tr>
                                        </thead>
                                        <tbody id="capPreviewTable">
                                            <tr>
                                                <td colspan="5" class="text-center text-muted">No data yet. Start scraping to see preview.</td>
                                            </tr>
                                        </tbody>
                                    </table>
                                </div>

                                <!-- Export Options -->
                                <h6 class="mt-4">Export & Save</h6>
                                <div class="row">
                                    <div class="col-md-12">
                                        <button class="btn btn-primary me-2" id="capExportJson">
                                            <i class="fas fa-download"></i> Export as JSON
                                        </button>
                                        <button class="btn btn-primary me-2" id="capExportParquet">
                                            <i class="fas fa-download"></i> Export as Parquet
                                        </button>
                                        <button class="btn btn-success me-2" id="capSaveToIPFS">
                                            <i class="fas fa-cloud-upload-alt"></i> Save to IPFS
                                        </button>
                                    </div>
                                </div>
                            </div>
                        </div>
                    </div>

                    <!-- US Code & Federal Register Dataset Tab -->
                    <div class="tab-pane fade" id="dataset-uscode" role="tabpanel">
                        <div class="card mt-3">
                            <div class="card-header">
                                <h5><i class="fas fa-book"></i> US Code & Federal Register Dataset Builder</h5>
                                <small class="text-muted">Scrape, filter, and transform federal laws and regulations</small>
                            </div>
                            <div class="card-body">
                                <div class="alert alert-info">
                                    <h6><i class="fas fa-info-circle"></i> About US Code & Federal Register</h6>
                                    <p class="mb-0">Build datasets from the United States Code and Federal Register. These are the primary sources of federal statutory and regulatory law.</p>
                                </div>

                                <!-- Source Selection -->
                                <h6 class="mt-4">Data Source Selection</h6>
                                <div class="row mb-3">
                                    <div class="col-md-6">
                                        <div class="form-check">
                                            <input class="form-check-input" type="checkbox" id="uscodeInclude" checked>
                                            <label class="form-check-label" for="uscodeInclude">
                                                <strong>US Code</strong> - Federal statutory law
                                            </label>
                                        </div>
                                    </div>
                                    <div class="col-md-6">
                                        <div class="form-check">
                                            <input class="form-check-input" type="checkbox" id="fedreg Include" checked>
                                            <label class="form-check-label" for="fedregInclude">
                                                <strong>Federal Register</strong> - Federal regulations and notices
                                            </label>
                                        </div>
                                    </div>
                                </div>

                                <!-- Configuration Section -->
                                <h6 class="mt-4">Configuration</h6>
                                <form id="uscodeConfigForm">
                                    <div class="row">
                                        <div class="col-md-6 mb-3">
                                            <label for="uscodeTitles" class="form-label">US Code Titles</label>
                                            <select class="form-select" id="uscodeTitles" multiple size="5">
                                                <option value="all">All Titles</option>
                                                <option value="1">Title 1 - General Provisions</option>
                                                <option value="7">Title 7 - Agriculture</option>
                                                <option value="15">Title 15 - Commerce and Trade</option>
                                                <option value="18">Title 18 - Crimes and Criminal Procedure</option>
                                                <option value="26">Title 26 - Internal Revenue Code</option>
                                                <option value="42">Title 42 - Public Health and Welfare</option>
                                            </select>
                                            <small class="text-muted">Hold Ctrl/Cmd to select multiple</small>
                                        </div>
                                        <div class="col-md-6 mb-3">
                                            <label for="fedregAgencies" class="form-label">Federal Agencies</label>
                                            <select class="form-select" id="fedregAgencies" multiple size="5">
                                                <option value="all">All Agencies</option>
                                                <option value="EPA">EPA - Environmental Protection Agency</option>
                                                <option value="FDA">FDA - Food and Drug Administration</option>
                                                <option value="DOL">DOL - Department of Labor</option>
                                                <option value="SEC">SEC - Securities and Exchange Commission</option>
                                                <option value="FTC">FTC - Federal Trade Commission</option>
                                            </select>
                                        </div>
                                    </div>
                                    <div class="row">
                                        <div class="col-md-6 mb-3">
                                            <label for="uscodeStartDate" class="form-label">Start Date (Fed Register)</label>
                                            <input type="date" class="form-control" id="uscodeStartDate">
                                        </div>
                                        <div class="col-md-6 mb-3">
                                            <label for="uscodeEndDate" class="form-label">End Date (Fed Register)</label>
                                            <input type="date" class="form-control" id="uscodeEndDate">
                                        </div>
                                    </div>
                                </form>

                                <!-- Scraping Controls -->
                                <h6 class="mt-4">Scraping & Processing</h6>
                                <div class="row mb-3">
                                    <div class="col-md-12">
                                        <button class="btn btn-success me-2" id="uscodeStartScraping">
                                            <i class="fas fa-play"></i> Start Scraping
                                        </button>
                                        <button class="btn btn-danger me-2" id="uscodeStopScraping" disabled>
                                            <i class="fas fa-stop"></i> Stop
                                        </button>
                                        <button class="btn btn-warning me-2" id="uscodePauseScraping" disabled>
                                            <i class="fas fa-pause"></i> Pause
                                        </button>
                                    </div>
                                </div>

                                <!-- Progress Monitoring -->
                                <h6 class="mt-4">Progress</h6>
                                <div class="card bg-light">
                                    <div class="card-body">
                                        <div class="row mb-3">
                                            <div class="col-md-3">
                                                <strong>Status:</strong> <span id="uscodeStatus" class="badge bg-secondary">Idle</span>
                                            </div>
                                            <div class="col-md-3">
                                                <strong>Sections Fetched:</strong> <span id="uscodeSectionsFetched">0</span>
                                            </div>
                                            <div class="col-md-3">
                                                <strong>Regulations Fetched:</strong> <span id="uscodeRegsFetched">0</span>
                                            </div>
                                            <div class="col-md-3">
                                                <strong>Elapsed Time:</strong> <span id="uscodeElapsedTime">00:00:00</span>
                                            </div>
                                        </div>
                                        <div class="progress" style="height: 25px;">
                                            <div id="uscodeProgressBar" class="progress-bar progress-bar-striped progress-bar-animated" 
                                                 role="progressbar" style="width: 0%;" aria-valuenow="0" aria-valuemin="0" aria-valuemax="100">0%</div>
                                        </div>
                                    </div>
                                </div>

                                <!-- Filtering & Transformation -->
                                <h6 class="mt-4">Filtering & Transformation</h6>
                                <div class="row">
                                    <div class="col-md-6 mb-3">
                                        <label class="form-label">Content Filters</label>
                                        <div class="form-check">
                                            <input class="form-check-input" type="checkbox" id="uscodeFilterActive" checked>
                                            <label class="form-check-label" for="uscodeFilterActive">
                                                Only active/current provisions
                                            </label>
                                        </div>
                                        <div class="form-check">
                                            <input class="form-check-input" type="checkbox" id="uscodeFilterAmended">
                                            <label class="form-check-label" for="uscodeFilterAmended">
                                                Include amendment history
                                            </label>
                                        </div>
                                    </div>
                                    <div class="col-md-6 mb-3">
                                        <label class="form-label">Transformations</label>
                                        <div class="form-check">
                                            <input class="form-check-input" type="checkbox" id="uscodeExtractCitations" checked>
                                            <label class="form-check-label" for="uscodeExtractCitations">
                                                Extract cross-references
                                            </label>
                                        </div>
                                        <div class="form-check">
                                            <input class="form-check-input" type="checkbox" id="uscodeExtractDefinitions" checked>
                                            <label class="form-check-label" for="uscodeExtractDefinitions">
                                                Extract legal definitions
                                            </label>
                                        </div>
                                        <div class="form-check">
                                            <input class="form-check-input" type="checkbox" id="uscodeGenerateEmbeddings">
                                            <label class="form-check-label" for="uscodeGenerateEmbeddings">
                                                Generate embeddings for RAG
                                            </label>
                                        </div>
                                    </div>
                                </div>

                                <!-- Dataset Preview -->
                                <h6 class="mt-4">Dataset Preview</h6>
                                <div class="table-responsive">
                                    <table class="table table-sm table-striped">
                                        <thead>
                                            <tr>
                                                <th>Type</th>
                                                <th>Citation</th>
                                                <th>Title/Subject</th>
                                                <th>Date</th>
                                                <th>Status</th>
                                            </tr>
                                        </thead>
                                        <tbody id="uscodePreviewTable">
                                            <tr>
                                                <td colspan="5" class="text-center text-muted">No data yet. Start scraping to see preview.</td>
                                            </tr>
                                        </tbody>
                                    </table>
                                </div>

                                <!-- Export Options -->
                                <h6 class="mt-4">Export & Save</h6>
                                <div class="row">
                                    <div class="col-md-12">
                                        <button class="btn btn-primary me-2" id="uscodeExportJson">
                                            <i class="fas fa-download"></i> Export as JSON
                                        </button>
                                        <button class="btn btn-primary me-2" id="uscodeExportParquet">
                                            <i class="fas fa-download"></i> Export as Parquet
                                        </button>
                                        <button class="btn btn-success me-2" id="uscodeSaveToIPFS">
                                            <i class="fas fa-cloud-upload-alt"></i> Save to IPFS
                                        </button>
                                    </div>
                                </div>
                            </div>
                        </div>
                    </div>

                    <!-- State Laws Dataset Tab -->
                    <div class="tab-pane fade" id="dataset-state" role="tabpanel">
                        <div class="card mt-3">
                            <div class="card-header">
                                <h5><i class="fas fa-landmark"></i> State Laws Dataset Builder</h5>
                                <small class="text-muted">Scrape, filter, and transform state statutes and regulations</small>
                            </div>
                            <div class="card-body">
                                <div class="alert alert-info">
                                    <h6><i class="fas fa-info-circle"></i> About State Laws</h6>
                                    <p class="mb-0">Build comprehensive datasets of state statutes, regulations, and administrative codes from all 50 states.</p>
                                </div>

                                <!-- Configuration Section -->
                                <h6 class="mt-4">Configuration</h6>
                                <form id="stateConfigForm">
                                    <div class="row">
                                        <div class="col-md-6 mb-3">
                                            <label for="stateSelection" class="form-label">States</label>
                                            <select class="form-select" id="stateSelection" multiple size="8">
                                                <option value="all">All States</option>
                                                <option value="AL">Alabama</option>
                                                <option value="AK">Alaska</option>
                                                <option value="AZ">Arizona</option>
                                                <option value="CA">California</option>
                                                <option value="FL">Florida</option>
                                                <option value="NY">New York</option>
                                                <option value="TX">Texas</option>
                                                <!-- More states would be added here -->
                                            </select>
                                            <small class="text-muted">Hold Ctrl/Cmd to select multiple</small>
                                        </div>
                                        <div class="col-md-6 mb-3">
                                            <label for="stateLawTypes" class="form-label">Law Types</label>
                                            <select class="form-select" id="stateLawTypes" multiple size="8">
                                                <option value="statutes" selected>Statutes</option>
                                                <option value="regulations" selected>Regulations</option>
                                                <option value="admin-codes">Administrative Codes</option>
                                                <option value="session-laws">Session Laws</option>
                                                <option value="court-rules">Court Rules</option>
                                            </select>
                                        </div>
                                    </div>
                                    <div class="row">
                                        <div class="col-md-12 mb-3">
                                            <label for="stateLegalAreas" class="form-label">Legal Areas (Optional Filter)</label>
                                            <input type="text" class="form-control" id="stateLegalAreas" 
                                                   placeholder="e.g., criminal law, employment law, environmental law">
                                            <small class="text-muted">Comma-separated list of legal areas to focus on</small>
                                        </div>
                                    </div>
                                </form>

                                <!-- Scraping Controls -->
                                <h6 class="mt-4">Scraping & Processing</h6>
                                <div class="row mb-3">
                                    <div class="col-md-12">
                                        <button class="btn btn-success me-2" id="stateStartScraping">
                                            <i class="fas fa-play"></i> Start Scraping
                                        </button>
                                        <button class="btn btn-danger me-2" id="stateStopScraping" disabled>
                                            <i class="fas fa-stop"></i> Stop
                                        </button>
                                        <button class="btn btn-warning me-2" id="statePauseScraping" disabled>
                                            <i class="fas fa-pause"></i> Pause
                                        </button>
                                    </div>
                                </div>

                                <!-- Progress Monitoring -->
                                <h6 class="mt-4">Progress</h6>
                                <div class="card bg-light">
                                    <div class="card-body">
                                        <div class="row mb-3">
                                            <div class="col-md-3">
                                                <strong>Status:</strong> <span id="stateStatus" class="badge bg-secondary">Idle</span>
                                            </div>
                                            <div class="col-md-3">
                                                <strong>States Processed:</strong> <span id="stateStatesProcessed">0</span>
                                            </div>
                                            <div class="col-md-3">
                                                <strong>Provisions Fetched:</strong> <span id="stateProvisionsFetched">0</span>
                                            </div>
                                            <div class="col-md-3">
                                                <strong>Elapsed Time:</strong> <span id="stateElapsedTime">00:00:00</span>
                                            </div>
                                        </div>
                                        <div class="progress" style="height: 25px;">
                                            <div id="stateProgressBar" class="progress-bar progress-bar-striped progress-bar-animated" 
                                                 role="progressbar" style="width: 0%;" aria-valuenow="0" aria-valuemin="0" aria-valuemax="100">0%</div>
                                        </div>
                                        <div class="mt-3">
                                            <small class="text-muted">Current: <span id="stateCurrentState">-</span></small>
                                        </div>
                                    </div>
                                </div>

                                <!-- Filtering & Transformation -->
                                <h6 class="mt-4">Filtering & Transformation</h6>
                                <div class="row">
                                    <div class="col-md-6 mb-3">
                                        <label class="form-label">Content Filters</label>
                                        <div class="form-check">
                                            <input class="form-check-input" type="checkbox" id="stateFilterActive" checked>
                                            <label class="form-check-label" for="stateFilterActive">
                                                Only currently effective laws
                                            </label>
                                        </div>
                                        <div class="form-check">
                                            <input class="form-check-input" type="checkbox" id="stateFilterRepealed">
                                            <label class="form-check-label" for="stateFilterRepealed">
                                                Exclude repealed provisions
                                            </label>
                                        </div>
                                    </div>
                                    <div class="col-md-6 mb-3">
                                        <label class="form-label">Transformations</label>
                                        <div class="form-check">
                                            <input class="form-check-input" type="checkbox" id="stateExtractCitations" checked>
                                            <label class="form-check-label" for="stateExtractCitations">
                                                Extract cross-references
                                            </label>
                                        </div>
                                        <div class="form-check">
                                            <input class="form-check-input" type="checkbox" id="stateHarmonize" checked>
                                            <label class="form-check-label" for="stateHarmonize">
                                                Harmonize citation formats across states
                                            </label>
                                        </div>
                                        <div class="form-check">
                                            <input class="form-check-input" type="checkbox" id="stateGenerateEmbeddings">
                                            <label class="form-check-label" for="stateGenerateEmbeddings">
                                                Generate embeddings for RAG
                                            </label>
                                        </div>
                                    </div>
                                </div>

                                <!-- Dataset Preview -->
                                <h6 class="mt-4">Dataset Preview</h6>
                                <div class="table-responsive">
                                    <table class="table table-sm table-striped">
                                        <thead>
                                            <tr>
                                                <th>State</th>
                                                <th>Type</th>
                                                <th>Citation</th>
                                                <th>Title/Subject</th>
                                                <th>Effective Date</th>
                                            </tr>
                                        </thead>
                                        <tbody id="statePreviewTable">
                                            <tr>
                                                <td colspan="5" class="text-center text-muted">No data yet. Start scraping to see preview.</td>
                                            </tr>
                                        </tbody>
                                    </table>
                                </div>

                                <!-- Export Options -->
                                <h6 class="mt-4">Export & Save</h6>
                                <div class="row">
                                    <div class="col-md-12">
                                        <button class="btn btn-primary me-2" id="stateExportJson">
                                            <i class="fas fa-download"></i> Export as JSON
                                        </button>
                                        <button class="btn btn-primary me-2" id="stateExportParquet">
                                            <i class="fas fa-download"></i> Export as Parquet
                                        </button>
                                        <button class="btn btn-success me-2" id="stateSaveToIPFS">
                                            <i class="fas fa-cloud-upload-alt"></i> Save to IPFS
                                        </button>
                                    </div>
                                </div>
                            </div>
                        </div>
                    </div>

                    <!-- Municipal Laws Dataset Tab -->
                    <div class="tab-pane fade" id="dataset-municipal" role="tabpanel">
                        <div class="card mt-3">
                            <div class="card-header">
                                <h5><i class="fas fa-city"></i> Municipal Laws Dataset Builder</h5>
                                <small class="text-muted">Scrape, filter, and transform city and county ordinances</small>
                            </div>
                            <div class="card-body">
                                <div class="alert alert-info">
                                    <h6><i class="fas fa-info-circle"></i> About Municipal Laws</h6>
                                    <p class="mb-0">Build datasets of local ordinances, city codes, and county regulations from municipalities across the United States.</p>
                                </div>

                                <!-- Configuration Section -->
                                <h6 class="mt-4">Configuration</h6>
                                <form id="municipalConfigForm">
                                    <div class="row">
                                        <div class="col-md-6 mb-3">
                                            <label for="municipalState" class="form-label">State</label>
                                            <select class="form-select" id="municipalState">
                                                <option value="">Select State...</option>
                                                <option value="CA">California</option>
                                                <option value="FL">Florida</option>
                                                <option value="NY">New York</option>
                                                <option value="TX">Texas</option>
                                                <!-- More states would be added here -->
                                            </select>
                                        </div>
                                        <div class="col-md-6 mb-3">
                                            <label for="municipalType" class="form-label">Municipality Type</label>
                                            <select class="form-select" id="municipalType" multiple size="3">
                                                <option value="city" selected>Cities</option>
                                                <option value="county" selected>Counties</option>
                                                <option value="town">Towns/Townships</option>
                                            </select>
                                        </div>
                                    </div>
                                    <div class="row">
                                        <div class="col-md-6 mb-3">
                                            <label for="municipalPopulationMin" class="form-label">Minimum Population</label>
                                            <input type="number" class="form-control" id="municipalPopulationMin" 
                                                   value="50000" placeholder="e.g., 50000">
                                            <small class="text-muted">Filter municipalities by population size</small>
                                        </div>
                                        <div class="col-md-6 mb-3">
                                            <label for="municipalSpecific" class="form-label">Specific Municipalities (Optional)</label>
                                            <input type="text" class="form-control" id="municipalSpecific" 
                                                   placeholder="e.g., Los Angeles, San Francisco">
                                            <small class="text-muted">Comma-separated list</small>
                                        </div>
                                    </div>
                                    <div class="row">
                                        <div class="col-md-12 mb-3">
                                            <label for="municipalTopics" class="form-label">Topics of Interest (Optional)</label>
                                            <input type="text" class="form-control" id="municipalTopics" 
                                                   placeholder="e.g., zoning, business licenses, public safety">
                                            <small class="text-muted">Comma-separated list of ordinance topics to focus on</small>
                                        </div>
                                    </div>
                                </form>

                                <!-- Scraping Controls -->
                                <h6 class="mt-4">Scraping & Processing</h6>
                                <div class="row mb-3">
                                    <div class="col-md-12">
                                        <button class="btn btn-success me-2" id="municipalStartScraping">
                                            <i class="fas fa-play"></i> Start Scraping
                                        </button>
                                        <button class="btn btn-danger me-2" id="municipalStopScraping" disabled>
                                            <i class="fas fa-stop"></i> Stop
                                        </button>
                                        <button class="btn btn-warning me-2" id="municipalPauseScraping" disabled>
                                            <i class="fas fa-pause"></i> Pause
                                        </button>
                                    </div>
                                </div>

                                <!-- Progress Monitoring -->
                                <h6 class="mt-4">Progress</h6>
                                <div class="card bg-light">
                                    <div class="card-body">
                                        <div class="row mb-3">
                                            <div class="col-md-3">
                                                <strong>Status:</strong> <span id="municipalStatus" class="badge bg-secondary">Idle</span>
                                            </div>
                                            <div class="col-md-3">
                                                <strong>Municipalities Processed:</strong> <span id="municipalMunicipalitiesProcessed">0</span>
                                            </div>
                                            <div class="col-md-3">
                                                <strong>Ordinances Fetched:</strong> <span id="municipalOrdinancesFetched">0</span>
                                            </div>
                                            <div class="col-md-3">
                                                <strong>Elapsed Time:</strong> <span id="municipalElapsedTime">00:00:00</span>
                                            </div>
                                        </div>
                                        <div class="progress" style="height: 25px;">
                                            <div id="municipalProgressBar" class="progress-bar progress-bar-striped progress-bar-animated" 
                                                 role="progressbar" style="width: 0%;" aria-valuenow="0" aria-valuemin="0" aria-valuemax="100">0%</div>
                                        </div>
                                        <div class="mt-3">
                                            <small class="text-muted">Current: <span id="municipalCurrentMunicipality">-</span></small>
                                        </div>
                                    </div>
                                </div>

                                <!-- Filtering & Transformation -->
                                <h6 class="mt-4">Filtering & Transformation</h6>
                                <div class="row">
                                    <div class="col-md-6 mb-3">
                                        <label class="form-label">Content Filters</label>
                                        <div class="form-check">
                                            <input class="form-check-input" type="checkbox" id="municipalFilterActive" checked>
                                            <label class="form-check-label" for="municipalFilterActive">
                                                Only currently effective ordinances
                                            </label>
                                        </div>
                                        <div class="form-check">
                                            <input class="form-check-input" type="checkbox" id="municipalFilterMinLength">
                                            <label class="form-check-label" for="municipalFilterMinLength">
                                                Minimum text length: <input type="number" class="form-control form-control-sm d-inline" style="width: 80px;" value="500">
                                            </label>
                                        </div>
                                    </div>
                                    <div class="col-md-6 mb-3">
                                        <label class="form-label">Transformations</label>
                                        <div class="form-check">
                                            <input class="form-check-input" type="checkbox" id="municipalExtractMetadata" checked>
                                            <label class="form-check-label" for="municipalExtractMetadata">
                                                Extract ordinance metadata
                                            </label>
                                        </div>
                                        <div class="form-check">
                                            <input class="form-check-input" type="checkbox" id="municipalNormalize" checked>
                                            <label class="form-check-label" for="municipalNormalize">
                                                Normalize citation formats
                                            </label>
                                        </div>
                                        <div class="form-check">
                                            <input class="form-check-input" type="checkbox" id="municipalGenerateEmbeddings">
                                            <label class="form-check-label" for="municipalGenerateEmbeddings">
                                                Generate embeddings for RAG
                                            </label>
                                        </div>
                                    </div>
                                </div>

                                <!-- Dataset Preview -->
                                <h6 class="mt-4">Dataset Preview</h6>
                                <div class="table-responsive">
                                    <table class="table table-sm table-striped">
                                        <thead>
                                            <tr>
                                                <th>Municipality</th>
                                                <th>Type</th>
                                                <th>Ordinance No.</th>
                                                <th>Title/Subject</th>
                                                <th>Effective Date</th>
                                            </tr>
                                        </thead>
                                        <tbody id="municipalPreviewTable">
                                            <tr>
                                                <td colspan="5" class="text-center text-muted">No data yet. Start scraping to see preview.</td>
                                            </tr>
                                        </tbody>
                                    </table>
                                </div>

                                <!-- Export Options -->
                                <h6 class="mt-4">Export & Save</h6>
                                <div class="row">
                                    <div class="col-md-12">
                                        <button class="btn btn-primary me-2" id="municipalExportJson">
                                            <i class="fas fa-download"></i> Export as JSON
                                        </button>
                                        <button class="btn btn-primary me-2" id="municipalExportParquet">
                                            <i class="fas fa-download"></i> Export as Parquet
                                        </button>
                                        <button class="btn btn-success me-2" id="municipalSaveToIPFS">
                                            <i class="fas fa-cloud-upload-alt"></i> Save to IPFS
                                        </button>
                                    </div>
                                </div>
                            </div>
                        </div>
                    </div>

                    <!-- RECAP Archive Dataset Tab -->
                    <div class="tab-pane fade" id="dataset-recap" role="tabpanel">
                        <div class="card mt-3">
                            <div class="card-header bg-gradient" style="background: linear-gradient(135deg, #667eea 0%, #764ba2 100%);">
                                <h5 class="text-white"><i class="fas fa-gavel"></i> RECAP Archive Dataset Builder</h5>
                                <small class="text-white">Scrape federal court documents from the RECAP Archive (courtlistener.com)</small>
                            </div>
                            <div class="card-body">
                                <div class="alert alert-info">
                                    <h6><i class="fas fa-info-circle"></i> About RECAP Archive</h6>
                                    <p class="mb-0">RECAP (PACER Backwards) is a free and open archive of federal court documents from PACER. Build datasets of court opinions, dockets, complaints, motions, and other filings from federal courts.</p>
                                </div>

                                <!-- Configuration Section -->
                                <h6 class="mt-4">Configuration</h6>
                                <form id="recapConfigForm">
                                    <div class="row">
                                        <div class="col-md-6 mb-3">
                                            <label for="recapCourts" class="form-label">Courts</label>
                                            <select class="form-select" id="recapCourts" multiple size="5">
                                                <option value="all">All Courts</option>
                                                <option value="ca9">Ninth Circuit</option>
                                                <option value="nysd">S.D.N.Y. (Southern District of New York)</option>
                                                <option value="dcd">D.C. District Court</option>
                                                <option value="txnd">N.D. Texas</option>
                                                <option value="cacd">C.D. California</option>
                                            </select>
                                            <small class="text-muted">Hold Ctrl/Cmd to select multiple</small>
                                        </div>
                                        <div class="col-md-6 mb-3">
                                            <label for="recapDocTypes" class="form-label">Document Types</label>
                                            <select class="form-select" id="recapDocTypes" multiple size="5">
                                                <option value="opinion" selected>Opinions</option>
                                                <option value="complaint">Complaints</option>
                                                <option value="docket">Dockets</option>
                                                <option value="order">Orders</option>
                                                <option value="motion">Motions</option>
                                                <option value="brief">Briefs</option>
                                            </select>
                                        </div>
                                    </div>
                                    <div class="row">
                                        <div class="col-md-6 mb-3">
                                            <label for="recapFiledAfter" class="form-label">Filed After</label>
                                            <input type="date" class="form-control" id="recapFiledAfter">
                                        </div>
                                        <div class="col-md-6 mb-3">
                                            <label for="recapFiledBefore" class="form-label">Filed Before</label>
                                            <input type="date" class="form-control" id="recapFiledBefore">
                                        </div>
                                    </div>
                                    <div class="row">
                                        <div class="col-md-12 mb-3">
                                            <label for="recapCaseName" class="form-label">Case Name Pattern (Optional)</label>
                                            <input type="text" class="form-control" id="recapCaseName" placeholder="e.g., Smith v.">
                                            <small class="text-muted">Filter by case name pattern</small>
                                        </div>
                                    </div>
                                    <div class="row">
                                        <div class="col-md-6 mb-3">
                                            <div class="form-check">
                                                <input class="form-check-input" type="checkbox" id="recapIncludeText" checked>
                                                <label class="form-check-label" for="recapIncludeText">
                                                    Include full document text
                                                </label>
                                            </div>
                                        </div>
                                        <div class="col-md-6 mb-3">
                                            <div class="form-check">
                                                <input class="form-check-input" type="checkbox" id="recapIncludeMetadata" checked>
                                                <label class="form-check-label" for="recapIncludeMetadata">
                                                    Include metadata
                                                </label>
                                            </div>
                                        </div>
                                    </div>
                                </form>

                                <!-- Scraping Controls -->
                                <h6 class="mt-4">Scraping & Processing</h6>
                                <div class="row mb-3">
                                    <div class="col-md-12">
                                        <button class="btn btn-success me-2" id="recapStartScraping">
                                            <i class="fas fa-play"></i> Start Scraping
                                        </button>
                                        <button class="btn btn-danger me-2" id="recapStopScraping" disabled>
                                            <i class="fas fa-stop"></i> Stop
                                        </button>
                                        <button class="btn btn-warning me-2" id="recapPauseScraping" disabled>
                                            <i class="fas fa-pause"></i> Pause
                                        </button>
                                    </div>
                                </div>

                                <!-- Progress Monitoring -->
                                <h6 class="mt-4">Progress</h6>
                                <div class="card bg-light">
                                    <div class="card-body">
                                        <div class="row mb-3">
                                            <div class="col-md-3">
                                                <strong>Status:</strong> <span id="recapStatus" class="badge bg-secondary">Idle</span>
                                            </div>
                                            <div class="col-md-3">
                                                <strong>Documents Fetched:</strong> <span id="recapDocsFetched">0</span>
                                            </div>
                                            <div class="col-md-3">
                                                <strong>Courts Processed:</strong> <span id="recapCourtsProcessed">0</span>
                                            </div>
                                            <div class="col-md-3">
                                                <strong>Elapsed Time:</strong> <span id="recapElapsedTime">00:00:00</span>
                                            </div>
                                        </div>
                                        <div class="progress" style="height: 25px;">
                                            <div id="recapProgressBar" class="progress-bar progress-bar-striped progress-bar-animated" 
                                                 role="progressbar" style="width: 0%;">0%</div>
                                        </div>
                                    </div>
                                </div>

                                <!-- Dataset Preview -->
                                <h6 class="mt-4">Dataset Preview</h6>
                                <div class="table-responsive">
                                    <table class="table table-sm table-striped">
                                        <thead>
                                            <tr>
                                                <th>Case Name</th>
                                                <th>Court</th>
                                                <th>Doc Type</th>
                                                <th>Filed Date</th>
                                                <th>Pages</th>
                                            </tr>
                                        </thead>
                                        <tbody id="recapPreviewTable">
                                            <tr>
                                                <td colspan="5" class="text-center text-muted">No data yet. Start scraping to see preview.</td>
                                            </tr>
                                        </tbody>
                                    </table>
                                </div>

                                <!-- Export Options -->
                                <h6 class="mt-4">Export & Save</h6>
                                <div class="row">
                                    <div class="col-md-12">
                                        <button class="btn btn-primary me-2" id="recapExportJson">
                                            <i class="fas fa-download"></i> Export as JSON
                                        </button>
                                        <button class="btn btn-primary me-2" id="recapExportParquet">
                                            <i class="fas fa-download"></i> Export as Parquet
                                        </button>
                                        <button class="btn btn-success me-2" id="recapSaveToIPFS">
                                            <i class="fas fa-cloud-upload-alt"></i> Save to IPFS
                                        </button>
                                    </div>
                                </div>
                            </div>
                        </div>
                    </div>
                </div>
            </main>
        </div>
    </div>

    <!-- JavaScript Libraries: local first, then CDN fallback -->
    <script src="{{ url_for('static', filename='js/bootstrap.bundle.min.js') }}"></script>
    <script>
        if (typeof bootstrap === 'undefined') {
            var b = document.createElement('script');
            b.src = "https://cdn.jsdelivr.net/npm/bootstrap@5.1.3/dist/js/bootstrap.bundle.min.js";
            document.head.appendChild(b);
        }
    </script>
    
    <!-- MCP Client JavaScript SDK -->
    <script>
        // MCP JSON-RPC Client Implementation
        class MCPClient {
            constructor(serverUrl = 'ws://localhost:8765') {
                this.serverUrl = serverUrl;
                this.ws = null;
                this.requestId = 1;
                this.pendingRequests = new Map();
                this.isConnected = false;
                this.availableTools = [];
            }

            async connect() {
                try {
                    // For demo purposes, simulate MCP connection
                    // In real implementation, this would establish WebSocket connection
                    console.log('Connecting to MCP server...');
                    
                    // Simulate connection delay
                    await new Promise(resolve => setTimeout(resolve, 1000));
                    
                    this.isConnected = true;
                    this.updateConnectionStatus(true);
                    
                    // Load available tools
                    await this.loadAvailableTools();
                    
                    console.log('MCP client connected successfully');
                    return true;
                    
                } catch (error) {
                    console.error('Failed to connect to MCP server:', error);
                    this.updateConnectionStatus(false);
                    return false;
                }
            }

            async loadAvailableTools() {
<<<<<<< HEAD
                // Load all available MCP tools including temporal deontic logic AND legal dataset scraping
                this.availableTools = [
                    // Temporal Deontic Logic Tools
                    'check_document_consistency',
                    'query_theorems', 
                    'bulk_process_caselaw',
                    'add_theorem',
                    
                    // Legal Dataset Scraping Tools  
                    'scrape_us_code',
                    'scrape_federal_register',
                    'scrape_state_laws',
                    'scrape_municipal_laws',
                    'scrape_recap_archive',
                    'search_recap_documents',
                    
                    // Dataset Management Tools
                    'list_scraping_jobs',
                    'export_dataset',
                    
                    // Scheduling Tools
                    'create_schedule',
                    'list_schedules',
                    'run_schedule_now',
                    'enable_disable_schedule',
                    'remove_schedule'
                ];
=======
                try {
                    // Fetch actual tools from the MCP server API
                    const response = await fetch('/api/mcp/caselaw/tools');
                    const data = await response.json();
                    
                    if (data.success && data.tools) {
                        // Extract tool names from the schemas
                        this.availableTools = Object.keys(data.tools);
                        console.log(`Loaded ${this.availableTools.length} MCP tools:`, this.availableTools);
                    } else {
                        // Fallback to hardcoded list if API fails
                        console.warn('Failed to load tools from API, using fallback list');
                        this.availableTools = [
                            'check_document_consistency',
                            'query_theorems', 
                            'bulk_process_caselaw',
                            'add_theorem'
                        ];
                    }
                } catch (error) {
                    console.error('Error loading tools:', error);
                    // Fallback to hardcoded list on error
                    this.availableTools = [
                        'check_document_consistency',
                        'query_theorems', 
                        'bulk_process_caselaw',
                        'add_theorem'
                    ];
                }
>>>>>>> 040e848b
                
                // Guard against missing DOM element
                const toolCountElement = document.getElementById('mcpToolCount');
                if (toolCountElement) {
                    toolCountElement.textContent = this.availableTools.length;
                }
            }

            updateConnectionStatus(connected) {
                const statusElement = document.getElementById('mcpStatus');
                const statusTextElement = document.getElementById('mcpStatusText');
                
                // Guard against missing DOM elements
                if (!statusElement || !statusTextElement) {
                    console.warn('MCP status elements not found in DOM');
                    return;
                }
                
                if (connected) {
                    statusElement.className = 'mcp-status mcp-connected';
                    statusElement.textContent = 'Connected';
                    statusTextElement.textContent = 'MCP JSON-RPC connection established';
                } else {
                    statusElement.className = 'mcp-status mcp-disconnected';
                    statusElement.textContent = 'Disconnected';
                    statusTextElement.textContent = 'Failed to establish MCP connection';
                }
            }

            async callTool(toolName, parameters) {
                if (!this.isConnected) {
                    throw new Error('MCP client not connected');
                }

                console.log(`Calling MCP tool via JSON-RPC: ${toolName}`, parameters);
                
                try {
                    // Make JSON-RPC call to MCP endpoint
                    const response = await this.callJsonRpc(toolName, parameters);
                    return response;
                    
                } catch (error) {
                    console.error(`MCP JSON-RPC call failed for ${toolName}:`, error);
                    // Fallback to REST API if JSON-RPC fails
                    return await this.callRestFallback(toolName, parameters);
                }
            }

            async callJsonRpc(toolName, parameters) {
                const jsonRpcRequest = {
                    jsonrpc: "2.0",
                    method: toolName,
                    params: parameters,
                    id: this.requestId++
                };

                const response = await fetch('/api/mcp/caselaw/jsonrpc', {
                    method: 'POST',
                    headers: {
                        'Content-Type': 'application/json'
                    },
                    body: JSON.stringify(jsonRpcRequest)
                });

                if (!response.ok) {
                    throw new Error(`HTTP ${response.status}: ${response.statusText}`);
                }

                const jsonRpcResponse = await response.json();
                
                if (jsonRpcResponse.error) {
                    throw new Error(`JSON-RPC Error: ${jsonRpcResponse.error.message}`);
                }

                return jsonRpcResponse.result;
            }

            async callRestFallback(toolName, parameters) {
                // Map MCP tool names to REST endpoints for fallback
                const endpointMap = {
                    'check_document_consistency': '/api/mcp/caselaw/check_document',
                    'query_theorems': '/api/mcp/caselaw/query_theorems',
                    'bulk_process_caselaw': '/api/mcp/caselaw/bulk_process',
                    'add_theorem': '/api/mcp/caselaw/add_theorem',
                    'scrape_recap_archive': '/api/mcp/dataset/recap/scrape',
                    'search_recap_documents': '/api/mcp/dataset/recap/search',
                    'scrape_state_laws': '/api/mcp/dataset/state_laws/scrape',
                    'scrape_us_code': '/api/mcp/dataset/uscode/scrape',
                    'list_scraping_jobs': '/api/mcp/dataset/jobs'
                };

                const endpoint = endpointMap[toolName];
                if (!endpoint) {
                    throw new Error(`Unknown tool: ${toolName}`);
                }

                console.log(`Fallback to REST API: ${endpoint}`);

                // list_scraping_jobs uses GET, others use POST
                const method = toolName === 'list_scraping_jobs' ? 'GET' : 'POST';
                
                const fetchOptions = {
                    method: method,
                    headers: {
                        'Content-Type': 'application/json'
                    }
                };
                
                if (method === 'POST') {
                    fetchOptions.body = JSON.stringify(parameters);
                }

                const response = await fetch(endpoint, fetchOptions);

                if (!response.ok) {
                    throw new Error(`HTTP ${response.status}: ${response.statusText}`);
                }

                return await response.json();
            }
        }

        // Global MCP client instance
        let mcpClient = null;

        // Initialize MCP client on page load
        document.addEventListener('DOMContentLoaded', async function() {
            mcpClient = new MCPClient();
            await mcpClient.connect();
            
            // Set up form handlers
            setupDocumentAnalysisForm();
            setupQueryTheoremForm();
            setupBulkProcessForm();
        });

        // Document Analysis Form Handler
        function setupDocumentAnalysisForm() {
            const form = document.getElementById('documentAnalysisForm');
            form.addEventListener('submit', async function(e) {
                e.preventDefault();
                
                const documentText = document.getElementById('documentText').value.trim();
                if (!documentText) {
                    alert('Please enter document text to analyze');
                    return;
                }

                const parameters = {
                    document_text: documentText,
                    document_id: document.getElementById('documentId').value || undefined,
                    jurisdiction: document.getElementById('jurisdiction').value,
                    legal_domain: document.getElementById('legalDomain').value
                };

                const spinner = document.getElementById('analysisSpinner');
                const results = document.getElementById('analysisResults');
                
                try {
                    spinner.style.display = 'block';
                    results.style.display = 'none';
                    
                    const response = await mcpClient.callTool('check_document_consistency', parameters);
                    
                    displayAnalysisResults(response);
                    results.style.display = 'block';
                    
                } catch (error) {
                    console.error('Analysis failed:', error);
                    displayError(results, 'Document analysis failed: ' + error.message);
                    results.style.display = 'block';
                } finally {
                    spinner.style.display = 'none';
                }
            });
        }

        // Query Theorem Form Handler  
        function setupQueryTheoremForm() {
            const form = document.getElementById('queryTheoremForm');
            form.addEventListener('submit', async function(e) {
                e.preventDefault();
                
                const queryText = document.getElementById('queryText').value.trim();
                if (!queryText) {
                    alert('Please enter a query');
                    return;
                }

                const parameters = {
                    query: queryText,
                    operator_filter: document.getElementById('operatorFilter').value,
                    jurisdiction: document.getElementById('queryJurisdiction').value,
                    legal_domain: document.getElementById('queryLegalDomain').value,
                    limit: parseInt(document.getElementById('queryLimit').value)
                };

                const spinner = document.getElementById('querySpinner');
                const results = document.getElementById('queryResults');
                
                try {
                    spinner.style.display = 'block';
                    results.style.display = 'none';
                    
                    const response = await mcpClient.callTool('query_theorems', parameters);
                    
                    displayQueryResults(response);
                    results.style.display = 'block';
                    
                } catch (error) {
                    console.error('Query failed:', error);
                    displayError(results, 'Theorem query failed: ' + error.message);
                    results.style.display = 'block';
                } finally {
                    spinner.style.display = 'none';
                }
            });
        }

        // Bulk Process Form Handler
        function setupBulkProcessForm() {
            const form = document.getElementById('bulkProcessForm');
            form.addEventListener('submit', async function(e) {
                e.preventDefault();
                
                const directoriesText = document.getElementById('caselawDirectories').value.trim();
                if (!directoriesText) {
                    alert('Please enter at least one caselaw directory');
                    return;
                }

                const directories = directoriesText.split('\n').map(d => d.trim()).filter(d => d);
                
                const parameters = {
                    caselaw_directories: directories,
                    output_directory: document.getElementById('outputDirectory').value,
                    max_concurrent_documents: parseInt(document.getElementById('concurrentLimit').value),
                    enable_parallel_processing: document.getElementById('enableParallel').checked,
                    min_precedent_strength: parseFloat(document.getElementById('precedentStrength').value),
                    async_processing: document.getElementById('asyncProcessing').checked
                };

                const spinner = document.getElementById('bulkSpinner');
                const results = document.getElementById('bulkResults');
                
                try {
                    spinner.style.display = 'block';
                    results.style.display = 'none';
                    
                    const response = await mcpClient.callTool('bulk_process_caselaw', parameters);
                    
                    displayBulkResults(response);
                    results.style.display = 'block';
                    
                } catch (error) {
                    console.error('Bulk processing failed:', error);
                    displayError(results, 'Bulk processing failed: ' + error.message);
                    results.style.display = 'block';
                } finally {
                    spinner.style.display = 'none';
                }
            });
        }

        // Display Functions
        function displayAnalysisResults(response) {
            const container = document.getElementById('analysisResults');
            
            if (!response.success) {
                displayError(container, response.error || 'Analysis failed');
                return;
            }

            const analysis = response.consistency_analysis;
            const debugReport = response.debug_report;
            
            let html = `
                <div class="alert ${analysis.is_consistent ? 'alert-success' : 'alert-danger'}">
                    <h6><i class="fas ${analysis.is_consistent ? 'fa-check-circle' : 'fa-exclamation-triangle'}"></i> 
                    Analysis Result: ${analysis.is_consistent ? 'CONSISTENT' : 'CONFLICTS FOUND'}</h6>
                    <p class="mb-0">
                        Document ID: ${response.document_id} | 
                        Confidence: ${(analysis.confidence_score * 100).toFixed(1)}% | 
                        Processing Time: ${analysis.processing_time.toFixed(3)}s
                    </p>
                </div>

                <div class="row">
                    <div class="col-md-6">
                        <h6>Extracted Formulas (${analysis.formulas_extracted})</h6>
                        <div class="list-group">
            `;

            response.extracted_formulas.forEach(formula => {
                const operatorClass = formula.operator.toLowerCase();
                html += `
                    <div class="list-group-item">
                        <span class="deontic-operator ${operatorClass}">${formula.operator}</span>
                        <strong>${formula.agent}</strong>: ${formula.proposition}
                        <small class="text-muted">(${(formula.confidence * 100).toFixed(1)}%)</small>
                    </div>
                `;
            });

            html += `
                        </div>
                    </div>
                    <div class="col-md-6">
                        <h6>Debug Report</h6>
                        <div class="card">
                            <div class="card-body">
                                <p><strong>Issues Found:</strong> ${debugReport.total_issues}</p>
                                <p><strong>Critical:</strong> ${debugReport.critical_errors} | 
                                   <strong>Warnings:</strong> ${debugReport.warnings} | 
                                   <strong>Suggestions:</strong> ${debugReport.suggestions}</p>
                                <p><strong>Summary:</strong> ${debugReport.summary}</p>
            `;

            if (debugReport.issues && debugReport.issues.length > 0) {
                html += '<h6>Issues:</h6>';
                debugReport.issues.forEach(issue => {
                    html += `<div class="conflict-item">${issue}</div>`;
                });
            }

            html += `
                            </div>
                        </div>
                    </div>
                </div>
            `;

            container.innerHTML = html;
        }

        function displayQueryResults(response) {
            const container = document.getElementById('queryResults');
            
            if (!response.success) {
                displayError(container, response.error || 'Query failed');
                return;
            }

            let html = `
                <div class="alert alert-info">
                    <h6><i class="fas fa-search"></i> Query Results</h6>
                    <p class="mb-0">
                        Query: "${response.query}" | 
                        Results: ${response.total_results} theorems found
                    </p>
                </div>
            `;

            if (response.theorems && response.theorems.length > 0) {
                response.theorems.forEach(theorem => {
                    const operatorClass = theorem.formula.operator.toLowerCase();
                    html += `
                        <div class="theorem-card card mb-2">
                            <div class="card-body">
                                <div class="d-flex justify-content-between align-items-start">
                                    <div>
                                        <span class="deontic-operator ${operatorClass}">${theorem.formula.operator}</span>
                                        <strong class="ms-2">${theorem.formula.agent}</strong>: ${theorem.formula.proposition}
                                    </div>
                                    <div class="text-end">
                                        <small class="text-muted">Relevance: ${(theorem.relevance_score * 100).toFixed(1)}%</small>
                                    </div>
                                </div>
                                <div class="mt-2">
                                    <small class="text-muted">
                                        Source: ${theorem.metadata.source_case} | 
                                        ${theorem.metadata.jurisdiction} | 
                                        ${theorem.metadata.legal_domain} | 
                                        Precedent: ${(theorem.metadata.precedent_strength * 100).toFixed(0)}%
                                    </small>
                                </div>
                            </div>
                        </div>
                    `;
                });
            } else {
                html += '<p class="text-muted">No theorems found matching the query.</p>';
            }

            container.innerHTML = html;
        }

        function displayBulkResults(response) {
            const container = document.getElementById('bulkResults');
            
            if (!response.success) {
                displayError(container, response.error || 'Bulk processing failed');
                return;
            }

            let html = `
                <div class="alert alert-success">
                    <h6><i class="fas fa-tasks"></i> Bulk Processing Results</h6>
            `;

            if (response.async_processing) {
                html += `
                    <p class="mb-0">
                        Processing started asynchronously | 
                        Session ID: ${response.session_id} | 
                        Status: ${response.status}
                    </p>
                    <p class="mt-2 mb-0">
                        <small>Use the session ID to monitor progress and download results when complete.</small>
                    </p>
                `;
            } else {
                const results = response.results;
                html += `
                    <p class="mb-0">
                        Processed: ${results.documents_processed} documents | 
                        Extracted: ${results.theorems_extracted} theorems | 
                        Time: ${results.processing_time}s
                    </p>
                    <p class="mt-2 mb-0">
                        Jurisdictions: ${results.jurisdictions_covered.join(', ')} | 
                        Domains: ${results.legal_domains_covered.join(', ')}
                    </p>
                `;
            }

            html += '</div>';
            container.innerHTML = html;
        }

        function displayError(container, message) {
            container.innerHTML = `
                <div class="alert alert-danger">
                    <h6><i class="fas fa-exclamation-triangle"></i> Error</h6>
                    <p class="mb-0">${message}</p>
                </div>
            `;
        }

        // Precedent Search Form Handler
        function setupPrecedentSearchForm() {
            const form = document.getElementById('precedentSearchForm');
            if (!form) return;
            
            form.addEventListener('submit', async function(e) {
                e.preventDefault();
                
                const query = document.getElementById('precedentQuery').value.trim();
                if (!query) {
                    alert('Please describe the legal issue or fact pattern');
                    return;
                }

                const parameters = {
                    query: query,
                    jurisdiction: document.getElementById('precedentJurisdiction').value,
                    legal_domain: document.getElementById('precedentDomain').value,
                    date_range: document.getElementById('dateRange').value,
                    limit: parseInt(document.getElementById('precedentLimit').value)
                };

                const spinner = document.getElementById('precedentSpinner');
                const results = document.getElementById('precedentResults');
                
                try {
                    spinner.style.display = 'block';
                    results.style.display = 'none';
                    
                    // Simulate precedent search results
                    const response = {
                        success: true,
                        query: query,
                        total_results: 8,
                        precedents: [
                            {
                                case_name: "Smith v. ABC Corp",
                                citation: "456 F.3d 789 (9th Cir. 2020)",
                                relevance_score: 0.92,
                                jurisdiction: "Federal - 9th Circuit",
                                year: 2020,
                                authority_type: "Binding",
                                summary: "Employee terminated without notice after reporting safety violations. Court held termination violated public policy exception to at-will employment.",
                                key_holdings: ["Public policy exception applies", "Safety whistleblower protected"],
                                similar_facts_score: 0.89
                            },
                            {
                                case_name: "Jones v. Manufacturing Inc",
                                citation: "234 F.2d 567 (Fed. 2019)",
                                relevance_score: 0.87,
                                jurisdiction: "Federal",
                                year: 2019,
                                authority_type: "Binding",
                                summary: "Court found constructive discharge when employer made working conditions intolerable after employee complained.",
                                key_holdings: ["Constructive discharge defined", "Retaliation prohibited"],
                                similar_facts_score: 0.84
                            },
                            {
                                case_name: "Wilson v. Tech Solutions",
                                citation: "789 Cal.App.4th 123 (Cal. App. 2021)",
                                relevance_score: 0.81,
                                jurisdiction: "California",
                                year: 2021,
                                authority_type: "Persuasive",
                                summary: "California court applied broader protection for whistleblowers under state law.",
                                key_holdings: ["State law more protective", "Damages available"],
                                similar_facts_score: 0.78
                            }
                        ]
                    };
                    
                    displayPrecedentResults(response);
                    results.style.display = 'block';
                    
                } catch (error) {
                    console.error('Precedent search failed:', error);
                    displayError(results, 'Precedent search failed: ' + error.message);
                    results.style.display = 'block';
                } finally {
                    spinner.style.display = 'none';
                }
            });

            // Export button
            document.getElementById('exportPrecedents')?.addEventListener('click', function() {
                alert('Exporting precedent search results to Word document...');
            });
        }

        function displayPrecedentResults(response) {
            const container = document.getElementById('precedentResults');
            
            let html = `
                <div class="alert alert-success">
                    <h6><i class="fas fa-balance-scale"></i> Found ${response.total_results} Relevant Precedents</h6>
                    <p class="mb-0">Query: "${response.query}"</p>
                </div>
            `;

            response.precedents.forEach((precedent, index) => {
                const authorityBadge = precedent.authority_type === 'Binding' ? 
                    '<span class="badge bg-danger">Binding Authority</span>' : 
                    '<span class="badge bg-info">Persuasive Authority</span>';
                
                html += `
                    <div class="card mb-3">
                        <div class="card-body">
                            <div class="d-flex justify-content-between align-items-start mb-2">
                                <h6 class="mb-0">${index + 1}. ${precedent.case_name}</h6>
                                <div>
                                    ${authorityBadge}
                                    <span class="badge bg-primary ms-2">${(precedent.relevance_score * 100).toFixed(0)}% Match</span>
                                </div>
                            </div>
                            <p class="text-muted mb-2"><strong>${precedent.citation}</strong> | ${precedent.jurisdiction} (${precedent.year})</p>
                            <p class="mb-2">${precedent.summary}</p>
                            <div class="mb-2">
                                <strong>Key Holdings:</strong>
                                ${precedent.key_holdings.map(h => `<span class="badge bg-secondary me-1">${h}</span>`).join('')}
                            </div>
                            <div class="progress" style="height: 20px;">
                                <div class="progress-bar" role="progressbar" style="width: ${precedent.similar_facts_score * 100}%">
                                    Factual Similarity: ${(precedent.similar_facts_score * 100).toFixed(0)}%
                                </div>
                            </div>
                        </div>
                    </div>
                `;
            });

            container.innerHTML = html;
        }

        // Conflict Analyzer Form Handler
        function setupConflictAnalyzerForm() {
            const form = document.getElementById('conflictAnalyzerForm');
            if (!form) return;
            
            form.addEventListener('submit', async function(e) {
                e.preventDefault();
                
                const legalArea = document.getElementById('conflictArea').value;
                const jurisdiction1 = document.getElementById('conflictJurisdiction1').value;
                const jurisdiction2 = document.getElementById('conflictJurisdiction2').value;

                const spinner = document.getElementById('conflictSpinner');
                const results = document.getElementById('conflictResults');
                
                try {
                    spinner.style.display = 'block';
                    results.style.display = 'none';
                    
                    // Simulate conflict analysis results
                    const response = {
                        success: true,
                        legal_area: legalArea,
                        jurisdictions: [jurisdiction1, jurisdiction2],
                        conflicts_found: 3,
                        conflicts: [
                            {
                                type: "Contradictory Obligations",
                                severity: "High",
                                description: `${jurisdiction1} requires 30 days notice for termination, while ${jurisdiction2} requires 60 days notice for similar circumstances.`,
                                law1: `${jurisdiction1}: Employment Law § 2345(a)`,
                                law2: `${jurisdiction2}: Labor Code § 789.1`,
                                resolution_suggestion: `For multi-state operations, follow the more restrictive requirement (60 days) or establish state-specific policies.`
                            },
                            {
                                type: "Permission vs Prohibition",
                                severity: "Critical",
                                description: `${jurisdiction1} permits non-compete agreements up to 2 years, while ${jurisdiction2} prohibits non-compete agreements entirely.`,
                                law1: `${jurisdiction1}: Business Code § 16600`,
                                law2: `${jurisdiction2}: Employment Act § 45-201`,
                                resolution_suggestion: `Cannot enforce non-compete in ${jurisdiction2}. Use alternative protections like NDAs and trade secret agreements.`
                            },
                            {
                                type: "Temporal Conflict",
                                severity: "Medium",
                                description: `Recent ${jurisdiction2} case (2023) contradicts earlier federal precedent (2019) on contractor classification.`,
                                law1: "Federal: ABC Test (2019)",
                                law2: `${jurisdiction2}: Modified Test (2023)`,
                                resolution_suggestion: `In ${jurisdiction2}, follow state law which takes precedence. In other states, follow federal standard.`
                            }
                        ]
                    };
                    
                    displayConflictResults(response);
                    results.style.display = 'block';
                    
                } catch (error) {
                    console.error('Conflict analysis failed:', error);
                    displayError(results, 'Conflict analysis failed: ' + error.message);
                    results.style.display = 'block';
                } finally {
                    spinner.style.display = 'none';
                }
            });
        }

        function displayConflictResults(response) {
            const container = document.getElementById('conflictResults');
            
            let html = `
                <div class="alert ${response.conflicts_found > 0 ? 'alert-warning' : 'alert-success'}">
                    <h6><i class="fas fa-exclamation-triangle"></i> Conflict Analysis: ${response.legal_area}</h6>
                    <p class="mb-0">Found ${response.conflicts_found} conflicts between ${response.jurisdictions.join(' and ')}</p>
                </div>
            `;

            response.conflicts.forEach((conflict, index) => {
                const severityClass = conflict.severity === 'Critical' ? 'danger' : 
                                    conflict.severity === 'High' ? 'warning' : 'info';
                
                html += `
                    <div class="card border-${severityClass} mb-3">
                        <div class="card-header bg-${severityClass} text-white">
                            <strong>Conflict ${index + 1}: ${conflict.type}</strong>
                            <span class="badge bg-light text-dark float-end">Severity: ${conflict.severity}</span>
                        </div>
                        <div class="card-body">
                            <p><strong>Description:</strong> ${conflict.description}</p>
                            <div class="row">
                                <div class="col-md-6">
                                    <p class="mb-1"><strong>Law 1:</strong></p>
                                    <p class="text-muted">${conflict.law1}</p>
                                </div>
                                <div class="col-md-6">
                                    <p class="mb-1"><strong>Law 2:</strong></p>
                                    <p class="text-muted">${conflict.law2}</p>
                                </div>
                            </div>
                            <div class="alert alert-info mb-0">
                                <strong><i class="fas fa-lightbulb"></i> Resolution Suggestion:</strong> ${conflict.resolution_suggestion}
                            </div>
                        </div>
                    </div>
                `;
            });

            container.innerHTML = html;
        }

        // Citation Network Form Handler
        function setupCitationNetworkForm() {
            const form = document.getElementById('citationNetworkForm');
            if (!form) return;
            
            form.addEventListener('submit', async function(e) {
                e.preventDefault();
                
                const rootCase = document.getElementById('rootCase').value.trim();
                if (!rootCase) {
                    alert('Please enter a case name or legal principle');
                    return;
                }

                const spinner = document.getElementById('networkSpinner');
                const results = document.getElementById('networkResults');
                
                try {
                    spinner.style.display = 'block';
                    results.style.display = 'none';
                    
                    // Simulate network generation
                    await new Promise(resolve => setTimeout(resolve, 1500));
                    
                    document.getElementById('networkNodeCount').textContent = '23';
                    document.getElementById('networkEdgeCount').textContent = '47';
                    
                    results.style.display = 'block';
                    
                } catch (error) {
                    console.error('Network generation failed:', error);
                    displayError(results, 'Network generation failed: ' + error.message);
                    results.style.display = 'block';
                } finally {
                    spinner.style.display = 'none';
                }
            });

            // Export button
            document.getElementById('exportNetwork')?.addEventListener('click', function() {
                alert('Exporting citation network graph...');
            });
        }

        // Brief Generator Form Handler
        function setupBriefGeneratorForm() {
            const form = document.getElementById('briefGeneratorForm');
            if (!form) return;
            
            form.addEventListener('submit', async function(e) {
                e.preventDefault();
                
                const issue = document.getElementById('briefIssue').value.trim();
                if (!issue) {
                    alert('Please describe the legal issue');
                    return;
                }

                const position = document.getElementById('briefPosition').value;
                const jurisdiction = document.getElementById('briefJurisdiction').value;
                const facts = document.getElementById('briefFacts').value;

                const spinner = document.getElementById('briefSpinner');
                const results = document.getElementById('briefResults');
                
                try {
                    spinner.style.display = 'block';
                    results.style.display = 'none';
                    
                    // Simulate brief generation
                    await new Promise(resolve => setTimeout(resolve, 2000));
                    
                    const briefHTML = `
                        <div class="card">
                            <div class="card-header bg-primary text-white">
                                <h5>Generated Legal Brief</h5>
                            </div>
                            <div class="card-body">
                                <h6>I. SUMMARY OF ARGUMENT</h6>
                                <p>The ${position === 'plaintiff' ? 'Plaintiff' : 'Defendant'} respectfully submits this brief regarding: ${issue}</p>
                                <p>Under ${jurisdiction} law, the applicable legal framework requires careful consideration of both statutory requirements and judicial precedent. The following analysis demonstrates that ${position === 'plaintiff' ? 'Plaintiff\'s position is supported by controlling authority' : 'Defendant\'s actions were lawful and appropriate'}.</p>
                                
                                <h6>II. RELEVANT PRECEDENTS</h6>
                                <ol>
                                    <li><strong>Smith v. ABC Corp, 456 F.3d 789 (9th Cir. 2020)</strong> - Established that employment termination without notice following safety complaints violates public policy exception to at-will employment.</li>
                                    <li><strong>Jones v. Manufacturing Inc, 234 F.2d 567 (Fed. 2019)</strong> - Defined constructive discharge and prohibited retaliation against whistleblowers.</li>
                                    <li><strong>Wilson v. Tech Solutions, 789 Cal.App.4th 123 (2021)</strong> - Extended whistleblower protections under state law.</li>
                                </ol>
                                
                                <h6>III. COUNTER-ARGUMENTS</h6>
                                <p>The ${position === 'plaintiff' ? 'Defendant' : 'Plaintiff'} may argue that at-will employment permits termination for any reason. However, courts have consistently held that public policy exceptions apply when termination relates to protected activity such as safety complaints.</p>
                                <p>Additionally, the temporal proximity between the complaint and termination creates a strong inference of retaliation, shifting the burden to demonstrate legitimate, non-retaliatory reasons.</p>
                                
                                <h6>IV. CONCLUSION</h6>
                                <p>For the foregoing reasons, ${position === 'plaintiff' ? 'Plaintiff respectfully requests that the Court grant the requested relief' : 'Defendant respectfully requests that the Court dismiss Plaintiff\'s claims'}.</p>
                            </div>
                        </div>
                    `;
                    
                    results.innerHTML = briefHTML;
                    results.style.display = 'block';
                    
                } catch (error) {
                    console.error('Brief generation failed:', error);
                    displayError(results, 'Brief generation failed: ' + error.message);
                    results.style.display = 'block';
                } finally {
                    spinner.style.display = 'none';
                }
            });

            // Export and copy buttons
            document.getElementById('exportBrief')?.addEventListener('click', function() {
                alert('Exporting brief to Word format...');
            });

            document.getElementById('copyBrief')?.addEventListener('click', function() {
                const briefText = document.getElementById('briefResults').innerText;
                navigator.clipboard.writeText(briefText).then(() => {
                    alert('Brief copied to clipboard!');
                });
            });
        }

        // Jurisdiction Comparison Form Handler
        function setupJurisdictionCompareForm() {
            const form = document.getElementById('jurisdictionCompareForm');
            if (!form) return;
            
            form.addEventListener('submit', async function(e) {
                e.preventDefault();
                
                const issue = document.getElementById('compareIssue').value.trim();
                if (!issue) {
                    alert('Please enter a legal issue to compare');
                    return;
                }

                // Get selected jurisdictions
                const selectedJurisdictions = [];
                const checkboxes = form.querySelectorAll('input[type="checkbox"]:checked');
                checkboxes.forEach(cb => {
                    selectedJurisdictions.push(cb.nextElementSibling.textContent);
                });

                if (selectedJurisdictions.length < 2) {
                    alert('Please select at least 2 jurisdictions to compare');
                    return;
                }

                const spinner = document.getElementById('compareSpinner');
                const results = document.getElementById('compareResults');
                
                try {
                    spinner.style.display = 'block';
                    results.style.display = 'none';
                    
                    // Simulate comparison
                    await new Promise(resolve => setTimeout(resolve, 1500));
                    
                    let comparisonHTML = `
                        <div class="alert alert-info">
                            <h6>Comparing: ${issue}</h6>
                            <p class="mb-0">Across ${selectedJurisdictions.length} jurisdictions: ${selectedJurisdictions.join(', ')}</p>
                        </div>
                        <div class="table-responsive">
                            <table class="table table-bordered table-hover">
                                <thead class="table-primary">
                                    <tr>
                                        <th>Jurisdiction</th>
                                        <th>Approach</th>
                                        <th>Key Requirements</th>
                                        <th>Statute/Case</th>
                                    </tr>
                                </thead>
                                <tbody>
                    `;

                    selectedJurisdictions.forEach(jurisdiction => {
                        comparisonHTML += `
                            <tr>
                                <td><strong>${jurisdiction}</strong></td>
                                <td>Majority approach - permits with restrictions</td>
                                <td>30-day notice, good faith requirement</td>
                                <td>§ 16600 et seq.</td>
                            </tr>
                        `;
                    });

                    comparisonHTML += `
                                </tbody>
                            </table>
                        </div>
                    `;
                    
                    results.innerHTML = comparisonHTML;
                    results.style.display = 'block';
                    
                } catch (error) {
                    console.error('Comparison failed:', error);
                    displayError(results, 'Comparison failed: ' + error.message);
                    results.style.display = 'block';
                } finally {
                    spinner.style.display = 'none';
                }
            });

            // Export button
            document.getElementById('exportComparison')?.addEventListener('click', function() {
                alert('Exporting comparison table to Excel...');
            });
        }

        // Timeline Analysis Form Handler
        function setupTimelineForm() {
            const form = document.getElementById('timelineForm');
            if (!form) return;
            
            form.addEventListener('submit', async function(e) {
                e.preventDefault();
                
                const issue = document.getElementById('timelineIssue').value.trim();
                if (!issue) {
                    alert('Please enter a legal issue or doctrine');
                    return;
                }

                const spinner = document.getElementById('timelineSpinner');
                const results = document.getElementById('timelineResults');
                
                try {
                    spinner.style.display = 'block';
                    results.style.display = 'none';
                    
                    // Simulate timeline generation
                    await new Promise(resolve => setTimeout(resolve, 1500));
                    
                    const timelineHTML = `
                        <div class="alert alert-success mb-3">
                            <h6>Timeline Generated: ${issue}</h6>
                            <p class="mb-0">Showing legal evolution from ${document.getElementById('timelineStart').value} to ${document.getElementById('timelineEnd').value}</p>
                        </div>
                        <div style="padding: 20px; background: white; border-radius: 8px;">
                            <div class="timeline-event mb-4 pb-4 border-bottom">
                                <h6>1950s - Foundation Era</h6>
                                <p><strong>Smith v. Company (1952)</strong> - Established basic at-will employment doctrine</p>
                                <span class="badge bg-primary">Foundational</span>
                            </div>
                            <div class="timeline-event mb-4 pb-4 border-bottom">
                                <h6>1980s - Public Policy Exception</h6>
                                <p><strong>Jones v. Corp (1984)</strong> - Created public policy exception to at-will employment</p>
                                <span class="badge bg-warning">Major Shift</span>
                            </div>
                            <div class="timeline-event mb-4 pb-4 border-bottom">
                                <h6>2000s - Whistleblower Expansion</h6>
                                <p><strong>Federal Whistleblower Act (2002)</strong> - Expanded protections for whistleblowers</p>
                                <span class="badge bg-info">Legislation</span>
                            </div>
                            <div class="timeline-event mb-4">
                                <h6>2020s - Modern Application</h6>
                                <p><strong>Wilson v. Tech (2023)</strong> - Applied doctrine to modern workplace issues</p>
                                <span class="badge bg-success">Current</span>
                            </div>
                        </div>
                    `;
                    
                    document.getElementById('timelineVisualization').innerHTML = timelineHTML;
                    results.style.display = 'block';
                    
                } catch (error) {
                    console.error('Timeline generation failed:', error);
                    displayError(results, 'Timeline generation failed: ' + error.message);
                    results.style.display = 'block';
                } finally {
                    spinner.style.display = 'none';
                }
            });

            // Export button
            document.getElementById('exportTimeline')?.addEventListener('click', function() {
                alert('Exporting timeline visualization...');
            });
        }

        // Demo/Example button handlers for Priority 2: Sample Data
        function setupDemoButtons() {
            // Precedent Search Example
            document.getElementById('tryPrecedentExample')?.addEventListener('click', function() {
                document.getElementById('precedentQuery').value = 'Employee terminated without notice after reporting safety violations to OSHA. Company claims at-will employment permits termination for any reason.';
                document.getElementById('precedentJurisdiction').value = 'Federal';
                document.getElementById('precedentDomain').value = 'Employment';
                document.getElementById('dateRange').value = 'decade';
                alert('Example loaded! Click "Search Precedents" to see results.');
            });

            // Conflict Analyzer Example
            document.getElementById('tryConflictExample')?.addEventListener('click', function() {
                document.getElementById('conflictArea').value = 'Non-compete agreements in employment contracts';
                document.getElementById('conflictJurisdiction1').value = 'California';
                document.getElementById('conflictJurisdiction2').value = 'Texas';
                alert('Example loaded! Click "Analyze Conflicts" to see how California and Texas laws differ on non-compete agreements.');
            });

            // Citation Network Example
            document.getElementById('tryNetworkExample')?.addEventListener('click', function() {
                document.getElementById('rootCase').value = 'Miranda v. Arizona (1966)';
                document.getElementById('networkDepth').value = '2';
                document.getElementById('citationDirection').value = 'both';
                alert('Example loaded! Click "Generate Network" to visualize how Miranda v. Arizona has influenced and been influenced by other cases.');
            });

            // Brief Generator Example
            document.getElementById('tryBriefExample')?.addEventListener('click', function() {
                document.getElementById('briefIssue').value = 'Whether termination of employee who reported safety violations violates public policy exception to at-will employment';
                document.getElementById('briefPosition').value = 'plaintiff';
                document.getElementById('briefJurisdiction').value = 'Federal';
                document.getElementById('briefFacts').value = 'Employee worked for 5 years, reported OSHA violations, terminated 2 days later. Employer claims performance issues but no prior warnings documented.';
                alert('Example loaded! Click "Generate Brief" to create an AI-assisted legal brief with citations.');
            });

            // Jurisdiction Comparison Example
            document.getElementById('tryCompareExample')?.addEventListener('click', function() {
                document.getElementById('compareIssue').value = 'Notice requirements for employee termination';
                // Check California, Texas, and New York checkboxes
                document.getElementById('jurisdictionCA').checked = true;
                document.getElementById('jurisdictionTX').checked = true;
                document.getElementById('jurisdictionNY').checked = true;
                alert('Example loaded! Click "Compare Jurisdictions" to see how CA, TX, and NY differ on termination notice requirements.');
            });

            // Timeline Analysis Example
            document.getElementById('tryTimelineExample')?.addEventListener('click', function() {
                document.getElementById('timelineIssue').value = 'Employment at-will doctrine and whistleblower protections';
                document.getElementById('timelineStart').value = '1950';
                document.getElementById('timelineEnd').value = '2024';
                document.getElementById('timelineGranularity').value = 'decade';
                document.getElementById('timelineLegislation').checked = true;
                document.getElementById('timelineCases').checked = true;
                alert('Example loaded! Click "Generate Timeline" to see how employment law evolved from 1950-2024.');
            });
        }

        // Add helpful tooltips for Priority 5: Documentation/Help
        function setupHelpTooltips() {
            // Add Bootstrap tooltips to help icons
            const tooltipTriggerList = [].slice.call(document.querySelectorAll('[data-bs-toggle="tooltip"]'));
            tooltipTriggerList.map(function (tooltipTriggerEl) {
                return new bootstrap.Tooltip(tooltipTriggerEl);
            });
        }

        // Initialize all new form handlers when page loads
        document.addEventListener('DOMContentLoaded', function() {
            // Original handlers
            mcpClient = new MCPClient();
            mcpClient.connect().then(() => {
                setupDocumentAnalysisForm();
                setupQueryTheoremForm();
                setupBulkProcessForm();
                
                // New practical tool handlers
                setupPrecedentSearchForm();
                setupConflictAnalyzerForm();
                setupCitationNetworkForm();
                setupBriefGeneratorForm();
                setupJurisdictionCompareForm();
                setupTimelineForm();
                
                // Dataset building tabs
                setupCAPDatasetBuilder();
                setupUSCodeDatasetBuilder();
                setupStateDatasetBuilder();
                setupMunicipalDatasetBuilder();
                setupRECAPDatasetBuilder();
                
                // Demo buttons (Priority 2)
                setupDemoButtons();
                
                // Help tooltips (Priority 5)
                setupHelpTooltips();
            });
        });

        // Dataset Builder Functions
        
        // Case Law Access Project Dataset Builder
        function setupCAPDatasetBuilder() {
            let scrapingActive = false;
            let startTime = null;
            let timerInterval = null;
            
            document.getElementById('capStartScraping').addEventListener('click', function() {
                if (!scrapingActive) {
                    scrapingActive = true;
                    startTime = Date.now();
                    
                    // Update UI
                    document.getElementById('capStatus').textContent = 'Running';
                    document.getElementById('capStatus').className = 'badge bg-success';
                    document.getElementById('capStartScraping').disabled = true;
                    document.getElementById('capStopScraping').disabled = false;
                    document.getElementById('capPauseScraping').disabled = false;
                    
                    // Start progress simulation
                    simulateCAPProgress();
                    
                    // Start timer
                    timerInterval = setInterval(updateCAPTimer, 1000);
                }
            });
            
            document.getElementById('capStopScraping').addEventListener('click', function() {
                stopCAPScraping();
            });
            
            document.getElementById('capPauseScraping').addEventListener('click', function() {
                // Toggle pause state
                const statusElem = document.getElementById('capStatus');
                if (statusElem.textContent === 'Running') {
                    statusElem.textContent = 'Paused';
                    statusElem.className = 'badge bg-warning';
                } else if (statusElem.textContent === 'Paused') {
                    statusElem.textContent = 'Running';
                    statusElem.className = 'badge bg-success';
                }
            });
            
            function stopCAPScraping() {
                scrapingActive = false;
                clearInterval(timerInterval);
                document.getElementById('capStatus').textContent = 'Stopped';
                document.getElementById('capStatus').className = 'badge bg-danger';
                document.getElementById('capStartScraping').disabled = false;
                document.getElementById('capStopScraping').disabled = true;
                document.getElementById('capPauseScraping').disabled = true;
            }
            
            function updateCAPTimer() {
                if (startTime) {
                    const elapsed = Math.floor((Date.now() - startTime) / 1000);
                    const hours = Math.floor(elapsed / 3600);
                    const minutes = Math.floor((elapsed % 3600) / 60);
                    const seconds = elapsed % 60;
                    document.getElementById('capElapsedTime').textContent = 
                        `${String(hours).padStart(2, '0')}:${String(minutes).padStart(2, '0')}:${String(seconds).padStart(2, '0')}`;
                }
            }
            
            function simulateCAPProgress() {
                let progress = 0;
                const progressInterval = setInterval(function() {
                    if (!scrapingActive || progress >= 100) {
                        clearInterval(progressInterval);
                        if (progress >= 100) {
                            document.getElementById('capStatus').textContent = 'Completed';
                            document.getElementById('capStatus').className = 'badge bg-primary';
                            stopCAPScraping();
                        }
                        return;
                    }
                    
                    progress += Math.random() * 5;
                    if (progress > 100) progress = 100;
                    
                    const recordsFetched = Math.floor(progress * 10);
                    const recordsFiltered = Math.floor(recordsFetched * 0.8);
                    
                    document.getElementById('capProgressBar').style.width = progress + '%';
                    document.getElementById('capProgressBar').textContent = Math.floor(progress) + '%';
                    document.getElementById('capRecordsFetched').textContent = recordsFetched;
                    document.getElementById('capRecordsFiltered').textContent = recordsFiltered;
                }, 1000);
            }
            
            // Export buttons
            document.getElementById('capExportJson').addEventListener('click', function() {
                alert('Export as JSON functionality would be implemented here.');
            });
            
            document.getElementById('capExportParquet').addEventListener('click', function() {
                alert('Export as Parquet functionality would be implemented here.');
            });
            
            document.getElementById('capSaveToIPFS').addEventListener('click', function() {
                alert('Save to IPFS functionality would be implemented here.');
            });
        }
        
        // US Code & Federal Register Dataset Builder
        function setupUSCodeDatasetBuilder() {
            let scrapingActive = false;
            let startTime = null;
            let timerInterval = null;
            let scrapingResult = null;
            
            document.getElementById('uscodeStartScraping').addEventListener('click', function() {
                if (!scrapingActive) {
                    scrapingActive = true;
                    startTime = Date.now();
                    
                    document.getElementById('uscodeStatus').textContent = 'Running';
                    document.getElementById('uscodeStatus').className = 'badge bg-success';
                    document.getElementById('uscodeStartScraping').disabled = true;
                    document.getElementById('uscodeStopScraping').disabled = false;
                    document.getElementById('uscodePauseScraping').disabled = false;
                    
                    startUSCodeScraping();
                    timerInterval = setInterval(updateUSCodeTimer, 1000);
                }
            });
            
            document.getElementById('uscodeStopScraping').addEventListener('click', function() {
                stopUSCodeScraping();
            });
            
            document.getElementById('uscodePauseScraping').addEventListener('click', function() {
                const statusElem = document.getElementById('uscodeStatus');
                if (statusElem.textContent === 'Running') {
                    statusElem.textContent = 'Paused';
                    statusElem.className = 'badge bg-warning';
                } else if (statusElem.textContent === 'Paused') {
                    statusElem.textContent = 'Running';
                    statusElem.className = 'badge bg-success';
                }
            });
            
            function stopUSCodeScraping() {
                scrapingActive = false;
                clearInterval(timerInterval);
                document.getElementById('uscodeStatus').textContent = 'Stopped';
                document.getElementById('uscodeStatus').className = 'badge bg-danger';
                document.getElementById('uscodeStartScraping').disabled = false;
                document.getElementById('uscodeStopScraping').disabled = true;
                document.getElementById('uscodePauseScraping').disabled = true;
            }
            
            function updateUSCodeTimer() {
                if (startTime) {
                    const elapsed = Math.floor((Date.now() - startTime) / 1000);
                    const hours = Math.floor(elapsed / 3600);
                    const minutes = Math.floor((elapsed % 3600) / 60);
                    const seconds = elapsed % 60;
                    document.getElementById('uscodeElapsedTime').textContent = 
                        `${String(hours).padStart(2, '0')}:${String(minutes).padStart(2, '0')}:${String(seconds).padStart(2, '0')}`;
                }
            }
            
            async function startUSCodeScraping() {
                try {
                    // Get selected titles
                    const titleSelect = document.getElementById('uscodeTitles');
                    const selectedTitles = Array.from(titleSelect.selectedOptions).map(opt => opt.value);
                    
                    // Prepare request data
                    const requestData = {
                        titles: selectedTitles.includes('all') ? null : selectedTitles,
                        output_format: 'json',
                        include_metadata: true,
                        rate_limit_delay: 1.0,
                        max_sections: 100  // Limit for demo purposes
                    };
                    
                    // Call backend API
                    const response = await fetch('/api/mcp/dataset/uscode/scrape', {
                        method: 'POST',
                        headers: {
                            'Content-Type': 'application/json'
                        },
                        body: JSON.stringify(requestData)
                    });
                    
                    const result = await response.json();
                    
                    if (result.status === 'success') {
                        scrapingResult = result;
                        document.getElementById('uscodeStatus').textContent = 'Completed';
                        document.getElementById('uscodeStatus').className = 'badge bg-primary';
                        
                        // Update stats
                        const metadata = result.metadata || {};
                        document.getElementById('uscodeSectionsFetched').textContent = metadata.sections_count || 0;
                        document.getElementById('uscodeRegsFetched').textContent = Math.floor((metadata.sections_count || 0) / 2);
                        document.getElementById('uscodeProgressBar').style.width = '100%';
                        document.getElementById('uscodeProgressBar').textContent = '100%';
                        
                        stopUSCodeScraping();
                    } else {
                        throw new Error(result.error || 'Scraping failed');
                    }
                    
                } catch (error) {
                    console.error('US Code scraping error:', error);
                    document.getElementById('uscodeStatus').textContent = 'Error';
                    document.getElementById('uscodeStatus').className = 'badge bg-danger';
                    alert('US Code scraping failed: ' + error.message);
                    stopUSCodeScraping();
                }
            }
            
            // Export buttons
            document.getElementById('uscodeExportJson').addEventListener('click', function() {
                if (scrapingResult && scrapingResult.data) {
                    const dataStr = JSON.stringify(scrapingResult.data, null, 2);
                    const dataBlob = new Blob([dataStr], { type: 'application/json' });
                    const url = URL.createObjectURL(dataBlob);
                    const link = document.createElement('a');
                    link.href = url;
                    link.download = 'us_code_dataset.json';
                    link.click();
                    URL.revokeObjectURL(url);
                } else {
                    alert('No data available to export. Please run scraping first.');
                }
            });
            
            document.getElementById('uscodeExportParquet').addEventListener('click', function() {
                alert('Parquet export functionality will be available in a future update.');
            });
            
            document.getElementById('uscodeSaveToIPFS').addEventListener('click', function() {
                alert('IPFS save functionality will be available in a future update.');
            });
        }
        
        // State Laws Dataset Builder
        function setupStateDatasetBuilder() {
            let scrapingActive = false;
            let startTime = null;
            let timerInterval = null;
            let scrapingData = null;
            
            document.getElementById('stateStartScraping').addEventListener('click', async function() {
                if (!scrapingActive) {
                    scrapingActive = true;
                    startTime = Date.now();
                    
                    document.getElementById('stateStatus').textContent = 'Running';
                    document.getElementById('stateStatus').className = 'badge bg-success';
                    document.getElementById('stateStartScraping').disabled = true;
                    document.getElementById('stateStopScraping').disabled = false;
                    document.getElementById('statePauseScraping').disabled = false;
                    
                    timerInterval = setInterval(updateStateTimer, 1000);
                    
                    // Start actual scraping
                    await startStateScraping();
                }
            });
            
            document.getElementById('stateStopScraping').addEventListener('click', function() {
                stopStateScraping();
            });
            
            document.getElementById('statePauseScraping').addEventListener('click', function() {
                const statusElem = document.getElementById('stateStatus');
                if (statusElem.textContent === 'Running') {
                    statusElem.textContent = 'Paused';
                    statusElem.className = 'badge bg-warning';
                } else if (statusElem.textContent === 'Paused') {
                    statusElem.textContent = 'Running';
                    statusElem.className = 'badge bg-success';
                }
            });
            
            async function startStateScraping() {
                try {
                    // Get selected states
                    const stateSelect = document.getElementById('stateSelection');
                    const selectedOptions = Array.from(stateSelect.selectedOptions).map(opt => opt.value);
                    const states = selectedOptions.includes('all') ? null : selectedOptions;
                    
                    // Get legal areas
                    const legalAreasInput = document.getElementById('stateLegalAreas');
                    const legalAreas = legalAreasInput.value 
                        ? legalAreasInput.value.split(',').map(s => s.trim()).filter(s => s)
                        : null;
                    
                    // Get law types
                    const lawTypesSelect = document.getElementById('stateLawTypes');
                    const lawTypes = Array.from(lawTypesSelect.selectedOptions).map(opt => opt.value);
                    
                    // Update UI
                    document.getElementById('stateStatesProcessed').textContent = '0';
                    document.getElementById('stateProvisionsFetched').textContent = '0';
                    document.getElementById('stateProgressBar').style.width = '10%';
                    document.getElementById('stateProgressBar').textContent = '10%';
                    
                    // Make API call
                    const response = await fetch('/api/mcp/dataset/state_laws/scrape', {
                        method: 'POST',
                        headers: {
                            'Content-Type': 'application/json',
                        },
                        body: JSON.stringify({
                            states: states,
                            legal_areas: legalAreas,
                            output_format: 'json',
                            include_metadata: true,
                            rate_limit_delay: 2.0,
                            max_statutes: 100  // Limit for initial scraping
                        })
                    });
                    
                    if (!response.ok) {
                        throw new Error(`HTTP error! status: ${response.status}`);
                    }
                    
                    const result = await response.json();
                    scrapingData = result;
                    
                    // Update UI with results
                    if (result.status === 'success' || result.status === 'partial_success') {
                        const metadata = result.metadata || {};
                        document.getElementById('stateStatesProcessed').textContent = metadata.states_count || 0;
                        document.getElementById('stateProvisionsFetched').textContent = metadata.statutes_count || 0;
                        document.getElementById('stateProgressBar').style.width = '100%';
                        document.getElementById('stateProgressBar').textContent = '100%';
                        
                        document.getElementById('stateStatus').textContent = 'Completed';
                        document.getElementById('stateStatus').className = 'badge bg-success';
                        
                        // Show success message
                        showNotification('State laws scraped successfully!', 'success');
                    } else {
                        throw new Error(result.error || 'Unknown error occurred');
                    }
                    
                } catch (error) {
                    console.error('State scraping error:', error);
                    document.getElementById('stateStatus').textContent = 'Error';
                    document.getElementById('stateStatus').className = 'badge bg-danger';
                    showNotification('State scraping failed: ' + error.message, 'danger');
                } finally {
                    stopStateScraping();
                }
            }
            
            function stopStateScraping() {
                scrapingActive = false;
                clearInterval(timerInterval);
                document.getElementById('stateStartScraping').disabled = false;
                document.getElementById('stateStopScraping').disabled = true;
                document.getElementById('statePauseScraping').disabled = true;
            }
            
            function updateStateTimer() {
                if (startTime) {
                    const elapsed = Math.floor((Date.now() - startTime) / 1000);
                    const hours = Math.floor(elapsed / 3600);
                    const minutes = Math.floor((elapsed % 3600) / 60);
                    const seconds = elapsed % 60;
                    document.getElementById('stateElapsedTime').textContent = 
                        `${String(hours).padStart(2, '0')}:${String(minutes).padStart(2, '0')}:${String(seconds).padStart(2, '0')}`;
                }
            }
            
            // Export buttons
            document.getElementById('stateExportJson').addEventListener('click', function() {
                if (!scrapingData) {
                    showNotification('No data to export. Please run scraping first.', 'warning');
                    return;
                }
                
                const dataStr = JSON.stringify(scrapingData, null, 2);
                const dataBlob = new Blob([dataStr], {type: 'application/json'});
                const url = URL.createObjectURL(dataBlob);
                const link = document.createElement('a');
                link.href = url;
                link.download = `state_laws_${new Date().toISOString().split('T')[0]}.json`;
                link.click();
                URL.revokeObjectURL(url);
                showNotification('Data exported as JSON', 'success');
            });
            
            document.getElementById('stateExportParquet').addEventListener('click', function() {
                showNotification('Parquet export functionality coming soon.', 'info');
            });
            
            document.getElementById('stateSaveToIPFS').addEventListener('click', async function() {
                if (!scrapingData) {
                    showNotification('No data to save. Please run scraping first.', 'warning');
                    return;
                }
                
                try {
                    // TODO: Implement IPFS storage
                    showNotification('IPFS storage functionality coming soon.', 'info');
                } catch (error) {
                    showNotification('IPFS save failed: ' + error.message, 'danger');
                }
            });
        }
        
        // Notification helper
        function showNotification(message, type) {
            // Create a simple notification
            const notification = document.createElement('div');
            notification.className = `alert alert-${type} alert-dismissible fade show position-fixed`;
            notification.style.cssText = 'top: 20px; right: 20px; z-index: 9999; max-width: 400px;';
            notification.innerHTML = `
                ${message}
                <button type="button" class="btn-close" data-bs-dismiss="alert"></button>
            `;
            document.body.appendChild(notification);
            setTimeout(() => notification.remove(), 5000);
        }
        
        // Municipal Laws Dataset Builder
        function setupMunicipalDatasetBuilder() {
            let scrapingActive = false;
            let startTime = null;
            let timerInterval = null;
            
            document.getElementById('municipalStartScraping').addEventListener('click', function() {
                if (!scrapingActive) {
                    scrapingActive = true;
                    startTime = Date.now();
                    
                    document.getElementById('municipalStatus').textContent = 'Running';
                    document.getElementById('municipalStatus').className = 'badge bg-success';
                    document.getElementById('municipalStartScraping').disabled = true;
                    document.getElementById('municipalStopScraping').disabled = false;
                    document.getElementById('municipalPauseScraping').disabled = false;
                    
                    simulateMunicipalProgress();
                    timerInterval = setInterval(updateMunicipalTimer, 1000);
                }
            });
            
            document.getElementById('municipalStopScraping').addEventListener('click', function() {
                stopMunicipalScraping();
            });
            
            document.getElementById('municipalPauseScraping').addEventListener('click', function() {
                const statusElem = document.getElementById('municipalStatus');
                if (statusElem.textContent === 'Running') {
                    statusElem.textContent = 'Paused';
                    statusElem.className = 'badge bg-warning';
                } else if (statusElem.textContent === 'Paused') {
                    statusElem.textContent = 'Running';
                    statusElem.className = 'badge bg-success';
                }
            });
            
            function stopMunicipalScraping() {
                scrapingActive = false;
                clearInterval(timerInterval);
                document.getElementById('municipalStatus').textContent = 'Stopped';
                document.getElementById('municipalStatus').className = 'badge bg-danger';
                document.getElementById('municipalStartScraping').disabled = false;
                document.getElementById('municipalStopScraping').disabled = true;
                document.getElementById('municipalPauseScraping').disabled = true;
            }
            
            function updateMunicipalTimer() {
                if (startTime) {
                    const elapsed = Math.floor((Date.now() - startTime) / 1000);
                    const hours = Math.floor(elapsed / 3600);
                    const minutes = Math.floor((elapsed % 3600) / 60);
                    const seconds = elapsed % 60;
                    document.getElementById('municipalElapsedTime').textContent = 
                        `${String(hours).padStart(2, '0')}:${String(minutes).padStart(2, '0')}:${String(seconds).padStart(2, '0')}`;
                }
            }
            
            function simulateMunicipalProgress() {
                let progress = 0;
                const municipalities = ['Los Angeles', 'San Francisco', 'San Diego', 'Oakland'];
                let currentMunicipalityIndex = 0;
                
                const progressInterval = setInterval(function() {
                    if (!scrapingActive || progress >= 100) {
                        clearInterval(progressInterval);
                        if (progress >= 100) {
                            document.getElementById('municipalStatus').textContent = 'Completed';
                            document.getElementById('municipalStatus').className = 'badge bg-primary';
                            stopMunicipalScraping();
                        }
                        return;
                    }
                    
                    progress += Math.random() * 2;
                    if (progress > 100) progress = 100;
                    
                    currentMunicipalityIndex = Math.floor((progress / 100) * municipalities.length);
                    if (currentMunicipalityIndex >= municipalities.length) currentMunicipalityIndex = municipalities.length - 1;
                    
                    const municipalitiesProcessed = Math.floor(progress / 25);
                    const ordinancesFetched = Math.floor(progress * 8);
                    
                    document.getElementById('municipalProgressBar').style.width = progress + '%';
                    document.getElementById('municipalProgressBar').textContent = Math.floor(progress) + '%';
                    document.getElementById('municipalMunicipalitiesProcessed').textContent = municipalitiesProcessed;
                    document.getElementById('municipalOrdinancesFetched').textContent = ordinancesFetched;
                    document.getElementById('municipalCurrentMunicipality').textContent = municipalities[currentMunicipalityIndex];
                }, 1800);
            }
            
            // Export buttons
            document.getElementById('municipalExportJson').addEventListener('click', function() {
                alert('Export as JSON functionality would be implemented here.');
            });
            
            document.getElementById('municipalExportParquet').addEventListener('click', function() {
                alert('Export as Parquet functionality would be implemented here.');
            });
            
            document.getElementById('municipalSaveToIPFS').addEventListener('click', function() {
                alert('Save to IPFS functionality would be implemented here.');
            });
        }
        
        // RECAP Archive Dataset Builder
        function setupRECAPDatasetBuilder() {
            let scrapingActive = false;
            let startTime = null;
            let timerInterval = null;
            let scrapingResult = null;
            
            document.getElementById('recapStartScraping').addEventListener('click', function() {
                if (!scrapingActive) {
                    scrapingActive = true;
                    startTime = Date.now();
                    
                    document.getElementById('recapStatus').textContent = 'Running';
                    document.getElementById('recapStatus').className = 'badge bg-success';
                    document.getElementById('recapStartScraping').disabled = true;
                    document.getElementById('recapStopScraping').disabled = false;
                    document.getElementById('recapPauseScraping').disabled = false;
                    
                    startRECAPScraping();
                    timerInterval = setInterval(updateRECAPTimer, 1000);
                }
            });
            
            document.getElementById('recapStopScraping').addEventListener('click', function() {
                stopRECAPScraping();
            });
            
            document.getElementById('recapPauseScraping').addEventListener('click', function() {
                const statusElem = document.getElementById('recapStatus');
                if (statusElem.textContent === 'Running') {
                    statusElem.textContent = 'Paused';
                    statusElem.className = 'badge bg-warning';
                } else if (statusElem.textContent === 'Paused') {
                    statusElem.textContent = 'Running';
                    statusElem.className = 'badge bg-success';
                }
            });
            
            function stopRECAPScraping() {
                scrapingActive = false;
                clearInterval(timerInterval);
                document.getElementById('recapStatus').textContent = 'Stopped';
                document.getElementById('recapStatus').className = 'badge bg-danger';
                document.getElementById('recapStartScraping').disabled = false;
                document.getElementById('recapStopScraping').disabled = true;
                document.getElementById('recapPauseScraping').disabled = true;
            }
            
            function updateRECAPTimer() {
                if (startTime) {
                    const elapsed = Math.floor((Date.now() - startTime) / 1000);
                    const hours = Math.floor(elapsed / 3600);
                    const minutes = Math.floor((elapsed % 3600) / 60);
                    const seconds = elapsed % 60;
                    document.getElementById('recapElapsedTime').textContent = 
                        `${String(hours).padStart(2, '0')}:${String(minutes).padStart(2, '0')}:${String(seconds).padStart(2, '0')}`;
                }
            }
            
            async function startRECAPScraping() {
                try {
                    // Get selected parameters
                    const courtsSelect = document.getElementById('recapCourts');
                    const selectedCourts = Array.from(courtsSelect.selectedOptions).map(opt => opt.value);
                    
                    const docTypesSelect = document.getElementById('recapDocTypes');
                    const selectedDocTypes = Array.from(docTypesSelect.selectedOptions).map(opt => opt.value);
                    
                    const filedAfter = document.getElementById('recapFiledAfter').value;
                    const filedBefore = document.getElementById('recapFiledBefore').value;
                    const caseName = document.getElementById('recapCaseName').value;
                    const includeText = document.getElementById('recapIncludeText').checked;
                    const includeMetadata = document.getElementById('recapIncludeMetadata').checked;
                    
                    // Prepare request data
                    const requestData = {
                        courts: selectedCourts.includes('all') ? null : selectedCourts,
                        document_types: selectedDocTypes.length > 0 ? selectedDocTypes : ['opinion'],
                        filed_after: filedAfter || null,
                        filed_before: filedBefore || null,
                        case_name_pattern: caseName || null,
                        output_format: 'json',
                        include_text: includeText,
                        include_metadata: includeMetadata,
                        rate_limit_delay: 1.0,
                        max_documents: 50  // Limit for demo purposes
                    };
                    
                    // Call backend API
                    const response = await fetch('/api/mcp/dataset/recap/scrape', {
                        method: 'POST',
                        headers: {
                            'Content-Type': 'application/json'
                        },
                        body: JSON.stringify(requestData)
                    });
                    
                    const result = await response.json();
                    
                    if (result.status === 'success') {
                        scrapingResult = result;
                        document.getElementById('recapStatus').textContent = 'Completed';
                        document.getElementById('recapStatus').className = 'badge bg-primary';
                        
                        // Update stats
                        const metadata = result.metadata || {};
                        document.getElementById('recapDocsFetched').textContent = metadata.documents_count || 0;
                        document.getElementById('recapCourtsProcessed').textContent = metadata.courts_count || 0;
                        document.getElementById('recapProgressBar').style.width = '100%';
                        document.getElementById('recapProgressBar').textContent = '100%';
                        
                        // Update preview table
                        updateRECAPPreview(result.data);
                        
                        stopRECAPScraping();
                    } else {
                        throw new Error(result.error || 'Scraping failed');
                    }
                    
                } catch (error) {
                    console.error('RECAP scraping error:', error);
                    document.getElementById('recapStatus').textContent = 'Error';
                    document.getElementById('recapStatus').className = 'badge bg-danger';
                    alert('RECAP scraping failed: ' + error.message);
                    stopRECAPScraping();
                }
            }
            
            function updateRECAPPreview(data) {
                const tbody = document.getElementById('recapPreviewTable');
                tbody.innerHTML = '';
                
                if (!data || data.length === 0) {
                    tbody.innerHTML = '<tr><td colspan="5" class="text-center text-muted">No data available</td></tr>';
                    return;
                }
                
                // Show first 10 documents
                data.slice(0, 10).forEach(doc => {
                    const row = document.createElement('tr');
                    row.innerHTML = `
                        <td>${doc.case_name || 'N/A'}</td>
                        <td>${doc.court || 'N/A'}</td>
                        <td>${doc.document_type || 'N/A'}</td>
                        <td>${doc.date_filed || 'N/A'}</td>
                        <td>${doc.page_count || 'N/A'}</td>
                    `;
                    tbody.appendChild(row);
                });
            }
            
            // Export buttons
            document.getElementById('recapExportJson').addEventListener('click', function() {
                if (scrapingResult && scrapingResult.data) {
                    const dataStr = JSON.stringify(scrapingResult.data, null, 2);
                    const dataBlob = new Blob([dataStr], { type: 'application/json' });
                    const url = URL.createObjectURL(dataBlob);
                    const link = document.createElement('a');
                    link.href = url;
                    link.download = 'recap_archive_dataset.json';
                    link.click();
                    URL.revokeObjectURL(url);
                } else {
                    alert('No data available to export. Please run scraping first.');
                }
            });
            
            document.getElementById('recapExportParquet').addEventListener('click', function() {
                alert('Parquet export functionality will be available in a future update.');
            });
            
            document.getElementById('recapSaveToIPFS').addEventListener('click', function() {
                alert('IPFS save functionality will be available in a future update.');
            });
        }
    </script>
</body>
</html><|MERGE_RESOLUTION|>--- conflicted
+++ resolved
@@ -2736,7 +2736,6 @@
             }
 
             async loadAvailableTools() {
-<<<<<<< HEAD
                 // Load all available MCP tools including temporal deontic logic AND legal dataset scraping
                 this.availableTools = [
                     // Temporal Deontic Logic Tools
@@ -2764,7 +2763,7 @@
                     'enable_disable_schedule',
                     'remove_schedule'
                 ];
-=======
+
                 try {
                     // Fetch actual tools from the MCP server API
                     const response = await fetch('/api/mcp/caselaw/tools');
@@ -2794,7 +2793,6 @@
                         'add_theorem'
                     ];
                 }
->>>>>>> 040e848b
                 
                 // Guard against missing DOM element
                 const toolCountElement = document.getElementById('mcpToolCount');
