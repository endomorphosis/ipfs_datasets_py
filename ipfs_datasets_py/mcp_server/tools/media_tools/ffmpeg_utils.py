# ipfs_datasets_py/mcp_server/tools/media_tools/ffmpeg_utils.py
"""
Core FFmpeg utilities and helpers for media processing tools.

This module provides common functionality for FFmpeg operations including
path validation, command construction, process execution, and error handling.
"""
import asyncio
import json
import os
import subprocess
import shutil
import tempfile
import time
from pathlib import Path
from typing import Dict, Any, List, Optional, Union, Tuple
import logging

from ipfs_datasets_py.mcp_server.logger import logger

class FFmpegError(Exception):
    """Custom exception for FFmpeg-related errors."""
    pass

class FFmpegUtils:
    """Utility class for FFmpeg operations."""
    
    def __init__(self, require_ffmpeg: bool = True):
        """Initialize FFmpeg utilities with optional FFmpeg requirement"""
        if require_ffmpeg:
            self.ffmpeg_path = self._find_ffmpeg()
            self.ffprobe_path = self._find_ffprobe()
        else:
            self.ffmpeg_path = None
            self.ffprobe_path = None
            
    def _find_ffmpeg(self) -> str:
        """Find FFmpeg executable path."""
        ffmpeg_path = shutil.which("ffmpeg")
        if not ffmpeg_path:
            raise FFmpegError("FFmpeg not found. Please install FFmpeg and ensure it's in PATH.")
        return ffmpeg_path
    
    def _find_ffprobe(self) -> str:
        """Find FFprobe executable path."""
        ffprobe_path = shutil.which("ffprobe")
        if not ffprobe_path:
            raise FFmpegError("FFprobe not found. Please install FFmpeg with FFprobe.")
        return ffprobe_path
    
    def is_available(self) -> bool:
        """Check if FFmpeg is available"""
        return self.ffmpeg_path is not None and self.ffprobe_path is not None
    
    def validate_input_file(self, file_path: str) -> bool:
        """Validate input media file exists and is accessible."""
        try:
            path = Path(file_path)
            return path.exists() and path.is_file()
        except Exception:
            return False
    
    def validate_output_path(self, output_path: str) -> bool:
        """Validate output path is writable."""
        try:
            path = Path(output_path)
            # Check if parent directory exists and is writable
            parent = path.parent
            return parent.exists() and os.access(parent, os.W_OK)
        except Exception:
            return False
    
    def get_supported_formats(self) -> Dict[str, List[str]]:
        """Get supported input and output formats."""
        try:
            # Get formats
            result = subprocess.run(
                [self.ffmpeg_path, "-formats"],
                capture_output=True,
                text=True,
                timeout=10
            )
            
            formats = {"input": [], "output": [], "both": []}
            lines = result.stdout.split('\n')
            
            for line in lines:
                if line.strip() and not line.startswith('--') and not line.startswith('File formats:'):
                    parts = line.split()
                    if len(parts) >= 3:
                        flags = parts[0]
                        format_name = parts[1]
                        
                        if 'D' in flags:  # Demuxing supported
                            formats["input"].append(format_name)
                        if 'E' in flags:  # Muxing supported
                            formats["output"].append(format_name)
                        if 'D' in flags and 'E' in flags:
                            formats["both"].append(format_name)
            
            return formats
        except Exception as e:
            logger.warning(f"Could not get supported formats: {e}")
            return {"input": [], "output": [], "both": []}
    
    def get_supported_codecs(self) -> Dict[str, List[str]]:
        """Get supported audio and video codecs."""
        try:
            result = subprocess.run(
                [self.ffmpeg_path, "-codecs"],
                capture_output=True,
                text=True,
                timeout=10
            )
            
            codecs = {"video": [], "audio": [], "subtitle": []}
            lines = result.stdout.split('\n')
            
            for line in lines:
                if line.strip() and not line.startswith('--') and not line.startswith('Codecs:'):
                    parts = line.split()
                    if len(parts) >= 3:
                        flags = parts[0]
                        codec_name = parts[1]
                        
                        if 'V' in flags:  # Video codec
                            codecs["video"].append(codec_name)
                        elif 'A' in flags:  # Audio codec
                            codecs["audio"].append(codec_name)
                        elif 'S' in flags:  # Subtitle codec
                            codecs["subtitle"].append(codec_name)
            
            return codecs
        except Exception as e:
            logger.warning(f"Could not get supported codecs: {e}")
            return {"video": [], "audio": [], "subtitle": []}
    
    async def run_ffmpeg_command(
        self,
        args: List[str],
        timeout: int = 300,
        capture_output: bool = True
    ) -> Dict[str, Any]:
        """
        Run FFmpeg command asynchronously.
        
        Args:
            args: Full FFmpeg command arguments (including ffmpeg path)
            timeout: Command timeout in seconds
            capture_output: Whether to capture stdout/stderr
            
        Returns:
            Dict with execution results
        """
        # If args already includes ffmpeg path, use as-is, otherwise prepend it
        if args and args[0] != self.ffmpeg_path:
            cmd = args  # Assume full command provided
        else:
            cmd = args
        try:
            logger.info(f"Running FFmpeg command: {' '.join(cmd)}")
            start_time = time.time()
            
            if capture_output:
                process = await asyncio.create_subprocess_exec(
                    *cmd,
                    stdout=asyncio.subprocess.PIPE,
                    stderr=asyncio.subprocess.PIPE
                )
                stdout, stderr = await asyncio.wait_for(
                    process.communicate(),
                    timeout=timeout
                )
                end_time = time.time()
                
                return {
                    "status": "success" if process.returncode == 0 else "error",
                    "returncode": process.returncode,
                    "stdout": stdout.decode('utf-8', errors='replace'),
                    "stderr": stderr.decode('utf-8', errors='replace'),
                    "command": ' '.join(cmd),
                    "duration": end_time - start_time
                }
            else:
                process = await asyncio.create_subprocess_exec(*cmd)
                returncode = await asyncio.wait_for(
                    process.wait(),
                    timeout=timeout
                )
                end_time = time.time()
                
                return {
                    "status": "success" if returncode == 0 else "error",
                    "returncode": returncode,
                    "command": ' '.join(cmd),
                    "duration": end_time - start_time
                }
                
        except asyncio.TimeoutError:
            return {
                "status": "error",
                "error": "Command timed out",
                "timeout": timeout,
                "command": ' '.join(cmd)
            }
        except Exception as e:
            return {
                "status": "error",
                "error": str(e),
                "command": ' '.join(cmd)
            }
    
    async def probe_media_info(self, file_path: str) -> Dict[str, Any]:
        """
        Probe media file for information using FFprobe.
        
        Args:
            file_path: Path to media file
            
        Returns:
            Dict with media information
        """
        try:
            cmd = [
                self.ffprobe_path,
                "-v", "quiet",
                "-print_format", "json",
                "-show_format",
                "-show_streams",
                file_path
            ]
            
            process = await asyncio.create_subprocess_exec(
                *cmd,
                stdout=asyncio.subprocess.PIPE,
                stderr=asyncio.subprocess.PIPE
            )
            stdout, stderr = await process.communicate()
            
            if process.returncode != 0:
                return {
                    "status": "error",
                    "error": stderr.decode('utf-8', errors='replace')
                }
            
            info = json.loads(stdout.decode('utf-8'))
            
            # Parse and structure the information
            result = {
                "status": "success",
                "file_path": file_path,
                "format": info.get("format", {}),
                "streams": info.get("streams", []),
                "video_streams": [],
                "audio_streams": [],
                "subtitle_streams": []
            }
            
            # Categorize streams
            for stream in result["streams"]:
                codec_type = stream.get("codec_type", "").lower()
                if codec_type == "video":
                    result["video_streams"].append(stream)
                elif codec_type == "audio":
                    result["audio_streams"].append(stream)
                elif codec_type == "subtitle":
                    result["subtitle_streams"].append(stream)
            
            return result
            
        except Exception as e:
            return {
                "status": "error",
                "error": str(e),
                "file_path": file_path
            }
    
    def build_common_args(
        self,
        input_file: str,
        output_file: str,
        video_codec: Optional[str] = None,
        audio_codec: Optional[str] = None,
        video_bitrate: Optional[str] = None,
        audio_bitrate: Optional[str] = None,
        resolution: Optional[str] = None,
        framerate: Optional[str] = None,
        overwrite: bool = True
    ) -> List[str]:
        """
        Build common FFmpeg arguments.
        
        Args:
            input_file: Input file path
            output_file: Output file path
            video_codec: Video codec (e.g., 'libx264', 'libx265')
            audio_codec: Audio codec (e.g., 'aac', 'mp3')
            video_bitrate: Video bitrate (e.g., '1000k', '2M')
            audio_bitrate: Audio bitrate (e.g., '128k', '320k')
            resolution: Resolution (e.g., '1920x1080', '1280x720')
            framerate: Frame rate (e.g., '30', '60')
            overwrite: Whether to overwrite output file
            
        Returns:
            List of FFmpeg arguments
        """
        args = []
        
        # Input file
        args.extend(["-i", input_file])
        
        # Video codec
        if video_codec:
            args.extend(["-c:v", video_codec])
        
        # Audio codec
        if audio_codec:
            args.extend(["-c:a", audio_codec])
        
        # Video bitrate
        if video_bitrate:
            args.extend(["-b:v", video_bitrate])
        
        # Audio bitrate
        if audio_bitrate:
            args.extend(["-b:a", audio_bitrate])
        
        # Resolution
        if resolution:
            args.extend(["-s", resolution])
        
        # Frame rate
        if framerate:
            args.extend(["-r", framerate])
        
        # Overwrite output file
        if overwrite:
            args.append("-y")
        
        # Output file
        args.append(output_file)
        
        return args
    
    def parse_time_format(self, time_str: str) -> float:
        """
        Parse time string to seconds.
        
        Args:
            time_str: Time string (e.g., '00:01:30', '90', '1:30')
            
        Returns:
            Time in seconds
        """
        try:
            if ':' in time_str:
                parts = time_str.split(':')
                if len(parts) == 2:  # MM:SS
                    return int(parts[0]) * 60 + float(parts[1])
                elif len(parts) == 3:  # HH:MM:SS
                    return int(parts[0]) * 3600 + int(parts[1]) * 60 + float(parts[2])
            else:
                return float(time_str)
        except ValueError:
            raise FFmpegError(f"Invalid time format: {time_str}")
        
        # Fallback for unexpected format
        raise FFmpegError(f"Unsupported time format: {time_str}")
    
    def format_time(self, seconds: float) -> str:
        """
        Format seconds to HH:MM:SS.mmm format.
        
        Args:
            seconds: Time in seconds
            
        Returns:
            Formatted time string
        """
        hours = int(seconds // 3600)
        minutes = int((seconds % 3600) // 60)
        secs = seconds % 60
        return f"{hours:02d}:{minutes:02d}:{secs:06.3f}"

<<<<<<< HEAD
# Global instance - lazy loaded to avoid import-time dependency check
_ffmpeg_utils_instance = None

def get_ffmpeg_utils():
    """Get the FFmpeg utils instance, creating it lazily if needed."""
    global _ffmpeg_utils_instance
    if _ffmpeg_utils_instance is None:
        _ffmpeg_utils_instance = FFmpegUtils()
    return _ffmpeg_utils_instance

# Legacy compatibility - will raise error if FFmpeg not available
# This maintains the API but defers the error to actual usage
class _LazyFFmpegUtils:
    def __getattr__(self, name):
        return getattr(get_ffmpeg_utils(), name)
        
ffmpeg_utils = _LazyFFmpegUtils()
=======
# Global instance
# Global instance - lazy initialization to handle missing FFmpeg gracefully
try:
    ffmpeg_utils = FFmpegUtils(require_ffmpeg=True)
except FFmpegError:
    # Create instance without FFmpeg for testing/development
    ffmpeg_utils = FFmpegUtils(require_ffmpeg=False)
>>>>>>> 6b4055ae
<|MERGE_RESOLUTION|>--- conflicted
+++ resolved
@@ -382,7 +382,6 @@
         secs = seconds % 60
         return f"{hours:02d}:{minutes:02d}:{secs:06.3f}"
 
-<<<<<<< HEAD
 # Global instance - lazy loaded to avoid import-time dependency check
 _ffmpeg_utils_instance = None
 
@@ -400,12 +399,11 @@
         return getattr(get_ffmpeg_utils(), name)
         
 ffmpeg_utils = _LazyFFmpegUtils()
-=======
+
 # Global instance
 # Global instance - lazy initialization to handle missing FFmpeg gracefully
 try:
     ffmpeg_utils = FFmpegUtils(require_ffmpeg=True)
 except FFmpegError:
     # Create instance without FFmpeg for testing/development
-    ffmpeg_utils = FFmpegUtils(require_ffmpeg=False)
->>>>>>> 6b4055ae
+    ffmpeg_utils = FFmpegUtils(require_ffmpeg=False)