--- conflicted
+++ resolved
@@ -142,79 +142,10 @@
                     "success": False
                 }), 500
         
-<<<<<<< HEAD
-        @self.app.route('/api/report-error', methods=['POST'])
-        def report_error():
-            """Receive error reports from client-side JavaScript."""
-            try:
-                # Import error reporting module
-                from ipfs_datasets_py.error_reporting import error_reporter
-                
-                data = request.get_json()
-                errors = data.get('errors', [])
-                
-                reported_issues = []
-                for error_data in errors:
-                    try:
-                        # Create a synthetic exception from the error data
-                        error_type = error_data.get('type', 'JavaScriptError')
-                        error_message = error_data.get('message', 'Unknown error')
-                        
-                        # Create exception-like object
-                        class JavaScriptError(Exception):
-                            pass
-                        
-                        error = JavaScriptError(f"{error_type}: {error_message}")
-                        
-                        # Prepare context
-                        context = {
-                            'source': error_data.get('source', 'Dashboard JavaScript'),
-                            'additional_info': f"""
-URL: {error_data.get('url', 'Unknown')}
-User Agent: {error_data.get('userAgent', 'Unknown')}
-Filename: {error_data.get('filename', 'Unknown')}
-Line: {error_data.get('lineno', 'Unknown')}
-Column: {error_data.get('colno', 'Unknown')}
-
-Context: {error_data.get('context', {})}
-                            """.strip(),
-                            'stack_trace': error_data.get('stack', 'No stack trace available'),
-                        }
-                        
-                        # Report error
-                        issue_url = error_reporter.report_error(
-                            error,
-                            source=context['source'],
-                            additional_info=context['additional_info'],
-                        )
-                        
-                        if issue_url:
-                            reported_issues.append({
-                                'error': error_message,
-                                'issue_url': issue_url,
-                            })
-                    
-                    except Exception as e:
-                        logger.error(f"Failed to report error: {e}")
-                
-                return jsonify({
-                    'success': True,
-                    'reported': len(reported_issues),
-                    'issues': reported_issues,
-                })
-                
-            except Exception as e:
-                logger.error(f"Error reporting endpoint failed: {e}")
-                return jsonify({
-                    'success': False,
-                    'error': str(e),
-                }), 500
-=======
         # Add error reporting routes if available
         if ERROR_REPORTING_AVAILABLE:
             setup_error_reporting_routes(self.app)
             logger.info("Error reporting API routes registered")
->>>>>>> 029ead07
                 
     def run(self):
         """Run the MCP server."""
