--- conflicted
+++ resolved
@@ -15,18 +15,7 @@
 import threading
 import time
 from collections import Counter, defaultdict
-<<<<<<< HEAD
-from typing import Dict, List, Any, Optional, Tuple, Union, Callable, Set, TYPE_CHECKING
-
-# Type checking imports
-if TYPE_CHECKING:
-    try:
-        import matplotlib.pyplot as plt
-    except ImportError:
-        plt = Any
-=======
 from typing import Any, Callable, Dict, List, Optional, Set, Tuple, Union
->>>>>>> f2ff1dfc
 
 # Add UTC import to fix deprecation warnings
 # Python 3.11+ supports datetime.UTC directly, older versions need to use timezone.utc
