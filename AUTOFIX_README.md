--- conflicted
+++ resolved
@@ -4,21 +4,12 @@
 
 ## Issue
 
-<<<<<<< HEAD
-#343
-
-## Workflow Details
-
-- **Workflow**: GraphRAG Production CI/CD
-- **Run ID**: 18993584419
-=======
 #353
 
 ## Workflow Details
 
 - **Workflow**: PDF Processing Pipeline CI/CD
 - **Run ID**: 18993644572
->>>>>>> 90b5bd2f
 - **Error Type**: Unknown
 - **Fix Type**: manual
 
