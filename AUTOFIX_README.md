# Automated Workflow Fix

This branch was created automatically to fix a workflow failure.

## Issue

<<<<<<< HEAD
#347

## Workflow Details

- **Workflow**: GraphRAG Production CI/CD
- **Run ID**: 18993605265
=======
#353

## Workflow Details

- **Workflow**: PDF Processing Pipeline CI/CD
- **Run ID**: 18993644572
>>>>>>> 06b04a14
- **Error Type**: Unknown
- **Fix Type**: manual

## Next Steps

GitHub Copilot will automatically implement the necessary fixes.<|MERGE_RESOLUTION|>--- conflicted
+++ resolved
@@ -4,21 +4,12 @@
 
 ## Issue
 
-<<<<<<< HEAD
-#347
-
-## Workflow Details
-
-- **Workflow**: GraphRAG Production CI/CD
-- **Run ID**: 18993605265
-=======
 #353
 
 ## Workflow Details
 
 - **Workflow**: PDF Processing Pipeline CI/CD
 - **Run ID**: 18993644572
->>>>>>> 06b04a14
 - **Error Type**: Unknown
 - **Fix Type**: manual
 
