--- conflicted
+++ resolved
@@ -4,20 +4,12 @@
 
 ## Issue
 
-<<<<<<< HEAD
-#345
-=======
 #353
->>>>>>> bda2ab53
 
 ## Workflow Details
 
 - **Workflow**: PDF Processing Pipeline CI/CD
-<<<<<<< HEAD
-- **Run ID**: 18993605253
-=======
 - **Run ID**: 18993644572
->>>>>>> bda2ab53
 - **Error Type**: Unknown
 - **Fix Type**: manual
 
