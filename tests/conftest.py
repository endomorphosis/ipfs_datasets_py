<<<<<<< HEAD
"""
Test configuration and shared fixtures for the IPFS Datasets test suite.
"""

import pytest
import asyncio
import tempfile
import shutil
from pathlib import Path
from typing import Dict, Any, Generator
import json
from unittest.mock import Mock, AsyncMock


# Test configuration
TEST_CONFIG = {
    "pdf_processing": {
        "enable_monitoring": False,  # Disable monitoring for tests
        "enable_audit": False,       # Disable audit for unit tests
        "test_timeout": 30,          # 30 second timeout for tests
        "mock_llm_models": True,     # Use mock models to avoid downloading
    },
    "mcp_server": {
        "test_port": 8091,          # Different port for testing
        "enable_logging": False,     # Reduce log noise in tests
        "mock_tools": True,         # Use mock tools when possible
    },
    "storage": {
        "use_temp_dirs": True,      # Use temporary directories
        "cleanup_after_test": True, # Clean up test data
    }
}

@pytest.fixture(scope="function")
def event_loop():
    """Create an instance of the default event loop for each test function."""
    loop = asyncio.new_event_loop()
    yield loop
    loop.close()

@pytest.fixture
def temp_dir():
    """Create a temporary directory for test files."""
    temp_path = tempfile.mkdtemp()
    yield Path(temp_path)
    shutil.rmtree(temp_path)

@pytest.fixture
def sample_pdf_content():
    """Mock PDF content for testing."""
    return {
        "text": "This is a sample PDF document with multiple pages. It contains information about IPFS and decentralized storage systems.",
        "pages": [
            {
                "page_number": 1,
                "text": "Introduction to IPFS\n\nIPFS is a peer-to-peer hypermedia protocol.",
                "images": [],
                "metadata": {"page_type": "title"}
            },
            {
                "page_number": 2, 
                "text": "IPFS uses content addressing to create a permanent and decentralized method of storing and sharing files.",
                "images": [],
                "metadata": {"page_type": "content"}
            }
        ],
        "metadata": {
            "title": "IPFS Overview",
            "author": "Test Author",
            "page_count": 2,
            "created_date": "2025-06-27"
        }
    }

@pytest.fixture
def sample_ipld_structure():
    """Sample IPLD structure for testing."""
    return {
        "document_id": "test_doc_001",
        "title": "Test Document",
        "processing_pipeline": "pdf_to_graphrag",
        "chunks": [
            {
                "chunk_id": "chunk_001",
                "text": "Introduction to IPFS",
                "page_number": 1,
                "start_char": 0,
                "end_char": 20,
                "metadata": {"section": "introduction"}
            },
            {
                "chunk_id": "chunk_002", 
                "text": "IPFS is a peer-to-peer protocol",
                "page_number": 1,
                "start_char": 21,
                "end_char": 52,
                "metadata": {"section": "definition"}
            }
        ],
        "entities": [
            {
                "entity_id": "entity_001",
                "name": "IPFS",
                "type": "technology",
                "mentions": [{"chunk_id": "chunk_001", "start": 0, "end": 4}]
            }
        ],
        "relationships": [
            {
                "relationship_id": "rel_001",
                "source": "entity_001",
                "target": "entity_002", 
                "type": "is_type_of",
                "confidence": 0.9
            }
        ]
    }

@pytest.fixture
def mock_llm_response():
    """Mock LLM response for testing."""
    return {
        "summary": "This document provides an overview of IPFS technology.",
        "key_entities": [
            {"name": "IPFS", "type": "technology", "confidence": 0.95},
            {"name": "peer-to-peer", "type": "concept", "confidence": 0.88}
        ],
        "relationships": [
            {
                "source": "IPFS", 
                "target": "peer-to-peer",
                "relation": "uses",
                "confidence": 0.92
            }
        ],
        "embedding": [0.1, 0.2, 0.3] * 256  # Mock 768-dim embedding
    }

@pytest.fixture
def mcp_tool_request():
    """Sample MCP tool request for testing."""
    return {
        "method": "tools/call",
        "params": {
            "name": "pdf_ingest_to_graphrag",
            "arguments": {
                "pdf_path": "/test/sample.pdf",
                "options": {
                    "enable_ocr": True,
                    "chunk_size": 1024,
                    "overlap": 200
                }
            }
        }
    }

@pytest.fixture
def mcp_tool_response():
    """Expected MCP tool response for testing."""
    return {
        "content": [
            {
                "type": "text",
                "text": json.dumps({
                    "status": "success",
                    "document_id": "test_doc_001",
                    "chunks_created": 8,
                    "entities_extracted": 12,
                    "relationships_found": 5,
                    "processing_time": "45.2s",
                    "ipld_cid": "bafybeigdyrzt5sfp7udm7hu76uh7y26nf3efuylqabf3oclgtqy55fbzdi"
                })
            }
        ]
    }

class MockLLMOptimizer:
    """Mock LLM optimizer for testing."""
=======
# """
# Test configuration and shared fixtures for the IPFS Datasets test suite.
# """

# import pytest
# import asyncio
# import tempfile
# import shutil
# from pathlib import Path
# from typing import Dict, Any, Generator
# import json
# from unittest.mock import Mock


# # Test configuration
# TEST_CONFIG = {
#     "pdf_processing": {
#         "enable_monitoring": False,  # Disable monitoring for tests
#         "enable_audit": False,       # Disable audit for unit tests
#         "test_timeout": 30,          # 30 second timeout for tests
#         "mock_llm_models": True,     # Use mock models to avoid downloading
#     },
#     "mcp_server": {
#         "test_port": 8091,          # Different port for testing
#         "enable_logging": False,     # Reduce log noise in tests
#         "mock_tools": True,         # Use mock tools when possible
#     },
#     "storage": {
#         "use_temp_dirs": True,      # Use temporary directories
#         "cleanup_after_test": True, # Clean up test data
#     }
# }

# @pytest.fixture(scope="function")
# def event_loop():
#     """Create an instance of the default event loop for each test function."""
#     loop = asyncio.new_event_loop()
#     yield loop
#     loop.close()

# @pytest.fixture
# def temp_dir():
#     """Create a temporary directory for test files."""
#     temp_path = tempfile.mkdtemp()
#     yield Path(temp_path)
#     shutil.rmtree(temp_path)

# @pytest.fixture
# def sample_pdf_content():
#     """Mock PDF content for testing."""
#     return {
#         "text": "This is a sample PDF document with multiple pages. It contains information about IPFS and decentralized storage systems.",
#         "pages": [
#             {
#                 "page_number": 1,
#                 "text": "Introduction to IPFS\n\nIPFS is a peer-to-peer hypermedia protocol.",
#                 "images": [],
#                 "metadata": {"page_type": "title"}
#             },
#             {
#                 "page_number": 2, 
#                 "text": "IPFS uses content addressing to create a permanent and decentralized method of storing and sharing files.",
#                 "images": [],
#                 "metadata": {"page_type": "content"}
#             }
#         ],
#         "metadata": {
#             "title": "IPFS Overview",
#             "author": "Test Author",
#             "page_count": 2,
#             "created_date": "2025-06-27"
#         }
#     }

# @pytest.fixture
# def sample_ipld_structure():
#     """Sample IPLD structure for testing."""
#     return {
#         "document_id": "test_doc_001",
#         "title": "Test Document",
#         "processing_pipeline": "pdf_to_graphrag",
#         "chunks": [
#             {
#                 "chunk_id": "chunk_001",
#                 "text": "Introduction to IPFS",
#                 "page_number": 1,
#                 "start_char": 0,
#                 "end_char": 20,
#                 "metadata": {"section": "introduction"}
#             },
#             {
#                 "chunk_id": "chunk_002", 
#                 "text": "IPFS is a peer-to-peer protocol",
#                 "page_number": 1,
#                 "start_char": 21,
#                 "end_char": 52,
#                 "metadata": {"section": "definition"}
#             }
#         ],
#         "entities": [
#             {
#                 "entity_id": "entity_001",
#                 "name": "IPFS",
#                 "type": "technology",
#                 "mentions": [{"chunk_id": "chunk_001", "start": 0, "end": 4}]
#             }
#         ],
#         "relationships": [
#             {
#                 "relationship_id": "rel_001",
#                 "source": "entity_001",
#                 "target": "entity_002", 
#                 "type": "is_type_of",
#                 "confidence": 0.9
#             }
#         ]
#     }

# @pytest.fixture
# def mock_llm_response():
#     """Mock LLM response for testing."""
#     return {
#         "summary": "This document provides an overview of IPFS technology.",
#         "key_entities": [
#             {"name": "IPFS", "type": "technology", "confidence": 0.95},
#             {"name": "peer-to-peer", "type": "concept", "confidence": 0.88}
#         ],
#         "relationships": [
#             {
#                 "source": "IPFS", 
#                 "target": "peer-to-peer",
#                 "relation": "uses",
#                 "confidence": 0.92
#             }
#         ],
#         "embedding": [0.1, 0.2, 0.3] * 256  # Mock 768-dim embedding
#     }

# @pytest.fixture
# def mcp_tool_request():
#     """Sample MCP tool request for testing."""
#     return {
#         "method": "tools/call",
#         "params": {
#             "name": "pdf_ingest_to_graphrag",
#             "arguments": {
#                 "pdf_path": "/test/sample.pdf",
#                 "options": {
#                     "enable_ocr": True,
#                     "chunk_size": 1024,
#                     "overlap": 200
#                 }
#             }
#         }
#     }

# @pytest.fixture
# def mcp_tool_response():
#     """Expected MCP tool response for testing."""
#     return {
#         "content": [
#             {
#                 "type": "text",
#                 "text": json.dumps({
#                     "status": "success",
#                     "document_id": "test_doc_001",
#                     "chunks_created": 8,
#                     "entities_extracted": 12,
#                     "relationships_found": 5,
#                     "processing_time": "45.2s",
#                     "ipld_cid": "bafybeigdyrzt5sfp7udm7hu76uh7y26nf3efuylqabf3oclgtqy55fbzdi"
#                 })
#             }
#         ]
#     }

# class MockLLMOptimizer:
#     """Mock LLM optimizer for testing."""
>>>>>>> f2ff1dfc
    
#     def __init__(self):
#         self.model_name = "mock-model"
#         self.max_chunk_size = 2048
    
#     async def optimize_document(self, content, metadata=None):
#         return {
#             "optimized_chunks": [
#                 {"text": "Mock optimized chunk 1", "metadata": {}},
#                 {"text": "Mock optimized chunk 2", "metadata": {}}
#             ],
#             "summary": "Mock document summary",
#             "key_entities": [{"name": "Mock Entity", "type": "concept"}]
#         }

# class MockOCREngine:
#     """Mock OCR engine for testing."""
    
#     def __init__(self):
#         self.primary_engine = "mock-ocr"
#         self.fallback_engines = []
    
#     async def process_image(self, image_path):
#         return {
#             "text": "Mock OCR extracted text",
#             "confidence": 0.95,
#             "engine_used": "mock-ocr"
#         }

# class MockGraphRAGIntegrator:
#     """Mock GraphRAG integrator for testing."""
    
#     def __init__(self, storage=None):
#         self.storage = storage
    
<<<<<<< HEAD
    async def create_knowledge_graph(self, document_data):
        return {
            "graph_id": "mock_graph_001",
            "entities_count": 5,
            "relationships_count": 3,
            "status": "success"
        }

@pytest.fixture
def mock_pdf_processor_components():
    """Mock components for PDF processor testing."""
    return {
        "llm_optimizer": MockLLMOptimizer(),
        "ocr_engine": MockOCREngine(), 
        "graphrag_integrator": MockGraphRAGIntegrator()
    }

@pytest.fixture
def mock_embedding_service():
    return Mock()

@pytest.fixture
def mock_vector_service():
    """Mock vector service with async methods."""
    mock = AsyncMock()
    # Set up common async methods to return values
    mock.create_index.return_value = {"status": "created", "index_id": "test_index"}
    mock.update_index.return_value = {"status": "updated"}
    mock.delete_index.return_value = {"status": "deleted"}
    mock.get_index_info.return_value = {"status": "active", "size": 100}
    mock.retrieve_vectors.return_value = {"vectors": []}
    mock.get_vector_metadata.return_value = {"metadata": {}}
    mock.update_vector_metadata.return_value = {"status": "updated"}
    mock.delete_vector_metadata.return_value = {"status": "deleted"}
    mock.list_vector_metadata.return_value = {"items": []}
    return mock
=======
#     async def create_knowledge_graph(self, document_data):
#         return {
#             "graph_id": "mock_graph_001",
#             "entities_count": 5,
#             "relationships_count": 3,
#             "status": "success"
#         }

# @pytest.fixture
# def mock_pdf_processor_components():
#     """Mock components for PDF processor testing."""
#     return {
#         "llm_optimizer": MockLLMOptimizer(),
#         "ocr_engine": MockOCREngine(), 
#         "graphrag_integrator": MockGraphRAGIntegrator()
#     }

# @pytest.fixture
# def mock_embedding_service():
#     return Mock()

# @pytest.fixture
# def mock_vector_service():
#     return Mock()
>>>>>>> f2ff1dfc
<|MERGE_RESOLUTION|>--- conflicted
+++ resolved
@@ -1,183 +1,3 @@
-<<<<<<< HEAD
-"""
-Test configuration and shared fixtures for the IPFS Datasets test suite.
-"""
-
-import pytest
-import asyncio
-import tempfile
-import shutil
-from pathlib import Path
-from typing import Dict, Any, Generator
-import json
-from unittest.mock import Mock, AsyncMock
-
-
-# Test configuration
-TEST_CONFIG = {
-    "pdf_processing": {
-        "enable_monitoring": False,  # Disable monitoring for tests
-        "enable_audit": False,       # Disable audit for unit tests
-        "test_timeout": 30,          # 30 second timeout for tests
-        "mock_llm_models": True,     # Use mock models to avoid downloading
-    },
-    "mcp_server": {
-        "test_port": 8091,          # Different port for testing
-        "enable_logging": False,     # Reduce log noise in tests
-        "mock_tools": True,         # Use mock tools when possible
-    },
-    "storage": {
-        "use_temp_dirs": True,      # Use temporary directories
-        "cleanup_after_test": True, # Clean up test data
-    }
-}
-
-@pytest.fixture(scope="function")
-def event_loop():
-    """Create an instance of the default event loop for each test function."""
-    loop = asyncio.new_event_loop()
-    yield loop
-    loop.close()
-
-@pytest.fixture
-def temp_dir():
-    """Create a temporary directory for test files."""
-    temp_path = tempfile.mkdtemp()
-    yield Path(temp_path)
-    shutil.rmtree(temp_path)
-
-@pytest.fixture
-def sample_pdf_content():
-    """Mock PDF content for testing."""
-    return {
-        "text": "This is a sample PDF document with multiple pages. It contains information about IPFS and decentralized storage systems.",
-        "pages": [
-            {
-                "page_number": 1,
-                "text": "Introduction to IPFS\n\nIPFS is a peer-to-peer hypermedia protocol.",
-                "images": [],
-                "metadata": {"page_type": "title"}
-            },
-            {
-                "page_number": 2, 
-                "text": "IPFS uses content addressing to create a permanent and decentralized method of storing and sharing files.",
-                "images": [],
-                "metadata": {"page_type": "content"}
-            }
-        ],
-        "metadata": {
-            "title": "IPFS Overview",
-            "author": "Test Author",
-            "page_count": 2,
-            "created_date": "2025-06-27"
-        }
-    }
-
-@pytest.fixture
-def sample_ipld_structure():
-    """Sample IPLD structure for testing."""
-    return {
-        "document_id": "test_doc_001",
-        "title": "Test Document",
-        "processing_pipeline": "pdf_to_graphrag",
-        "chunks": [
-            {
-                "chunk_id": "chunk_001",
-                "text": "Introduction to IPFS",
-                "page_number": 1,
-                "start_char": 0,
-                "end_char": 20,
-                "metadata": {"section": "introduction"}
-            },
-            {
-                "chunk_id": "chunk_002", 
-                "text": "IPFS is a peer-to-peer protocol",
-                "page_number": 1,
-                "start_char": 21,
-                "end_char": 52,
-                "metadata": {"section": "definition"}
-            }
-        ],
-        "entities": [
-            {
-                "entity_id": "entity_001",
-                "name": "IPFS",
-                "type": "technology",
-                "mentions": [{"chunk_id": "chunk_001", "start": 0, "end": 4}]
-            }
-        ],
-        "relationships": [
-            {
-                "relationship_id": "rel_001",
-                "source": "entity_001",
-                "target": "entity_002", 
-                "type": "is_type_of",
-                "confidence": 0.9
-            }
-        ]
-    }
-
-@pytest.fixture
-def mock_llm_response():
-    """Mock LLM response for testing."""
-    return {
-        "summary": "This document provides an overview of IPFS technology.",
-        "key_entities": [
-            {"name": "IPFS", "type": "technology", "confidence": 0.95},
-            {"name": "peer-to-peer", "type": "concept", "confidence": 0.88}
-        ],
-        "relationships": [
-            {
-                "source": "IPFS", 
-                "target": "peer-to-peer",
-                "relation": "uses",
-                "confidence": 0.92
-            }
-        ],
-        "embedding": [0.1, 0.2, 0.3] * 256  # Mock 768-dim embedding
-    }
-
-@pytest.fixture
-def mcp_tool_request():
-    """Sample MCP tool request for testing."""
-    return {
-        "method": "tools/call",
-        "params": {
-            "name": "pdf_ingest_to_graphrag",
-            "arguments": {
-                "pdf_path": "/test/sample.pdf",
-                "options": {
-                    "enable_ocr": True,
-                    "chunk_size": 1024,
-                    "overlap": 200
-                }
-            }
-        }
-    }
-
-@pytest.fixture
-def mcp_tool_response():
-    """Expected MCP tool response for testing."""
-    return {
-        "content": [
-            {
-                "type": "text",
-                "text": json.dumps({
-                    "status": "success",
-                    "document_id": "test_doc_001",
-                    "chunks_created": 8,
-                    "entities_extracted": 12,
-                    "relationships_found": 5,
-                    "processing_time": "45.2s",
-                    "ipld_cid": "bafybeigdyrzt5sfp7udm7hu76uh7y26nf3efuylqabf3oclgtqy55fbzdi"
-                })
-            }
-        ]
-    }
-
-class MockLLMOptimizer:
-    """Mock LLM optimizer for testing."""
-=======
 # """
 # Test configuration and shared fixtures for the IPFS Datasets test suite.
 # """
@@ -356,7 +176,6 @@
 
 # class MockLLMOptimizer:
 #     """Mock LLM optimizer for testing."""
->>>>>>> f2ff1dfc
     
 #     def __init__(self):
 #         self.model_name = "mock-model"
@@ -392,44 +211,6 @@
 #     def __init__(self, storage=None):
 #         self.storage = storage
     
-<<<<<<< HEAD
-    async def create_knowledge_graph(self, document_data):
-        return {
-            "graph_id": "mock_graph_001",
-            "entities_count": 5,
-            "relationships_count": 3,
-            "status": "success"
-        }
-
-@pytest.fixture
-def mock_pdf_processor_components():
-    """Mock components for PDF processor testing."""
-    return {
-        "llm_optimizer": MockLLMOptimizer(),
-        "ocr_engine": MockOCREngine(), 
-        "graphrag_integrator": MockGraphRAGIntegrator()
-    }
-
-@pytest.fixture
-def mock_embedding_service():
-    return Mock()
-
-@pytest.fixture
-def mock_vector_service():
-    """Mock vector service with async methods."""
-    mock = AsyncMock()
-    # Set up common async methods to return values
-    mock.create_index.return_value = {"status": "created", "index_id": "test_index"}
-    mock.update_index.return_value = {"status": "updated"}
-    mock.delete_index.return_value = {"status": "deleted"}
-    mock.get_index_info.return_value = {"status": "active", "size": 100}
-    mock.retrieve_vectors.return_value = {"vectors": []}
-    mock.get_vector_metadata.return_value = {"metadata": {}}
-    mock.update_vector_metadata.return_value = {"status": "updated"}
-    mock.delete_vector_metadata.return_value = {"status": "deleted"}
-    mock.list_vector_metadata.return_value = {"items": []}
-    return mock
-=======
 #     async def create_knowledge_graph(self, document_data):
 #         return {
 #             "graph_id": "mock_graph_001",
@@ -453,5 +234,4 @@
 
 # @pytest.fixture
 # def mock_vector_service():
-#     return Mock()
->>>>>>> f2ff1dfc
+#     return Mock()