name: Automated PR Review and Copilot Assignment

'on':
  pull_request:
    types: [opened, reopened, ready_for_review]
  workflow_dispatch:
    inputs:
      pr_number:
        description: 'PR number to analyze and assign to Copilot'
        required: true
        type: string
      force_assign:
        description: 'Force Copilot assignment even if already assigned'
        required: false
        default: false
        type: boolean
      monitor_agent:
        description: 'Monitor Copilot agent progress after assignment'
        required: false
        default: true
        type: boolean

permissions:
  contents: read
  pull-requests: write
  issues: read

env:
  PYTHON_VERSION: '3.12'

jobs:
  analyze-and-assign-copilot:
    runs-on: [self-hosted, linux, x64]

    steps:
      - name: Clean workspace (nuclear option)
        run: |
          # NUCLEAR OPTION: Remove entire workspace to prevent permission errors
          # This is needed because files from previous runs may be owned by different users
          # and we can't chmod/chown them without sudo
          
          echo "Current user: $(whoami)"
          echo "Workspace: $GITHUB_WORKSPACE"
          echo "Working directory: $(pwd)"
          
          # Save the workspace parent directory
          WORKSPACE_PARENT=$(dirname "$GITHUB_WORKSPACE")
          WORKSPACE_NAME=$(basename "$GITHUB_WORKSPACE")
          
          echo "Workspace parent: $WORKSPACE_PARENT"
          echo "Workspace name: $WORKSPACE_NAME"
          
          # Move to parent directory to avoid "cannot remove current directory" error
          cd "$WORKSPACE_PARENT" || exit 1
          
          # Try multiple removal strategies
          if [ -d "$GITHUB_WORKSPACE" ]; then
            echo "Attempting to remove workspace..."
            
            # Strategy 1: Try sudo if available (passwordless)
            if command -v sudo >/dev/null 2>&1 && sudo -n true 2>/dev/null; then
              echo "Using sudo to remove workspace..."
              sudo rm -rf "$WORKSPACE_NAME" && echo "✅ Removed with sudo" || echo "⚠️ Sudo removal failed"
            fi
            
            # Strategy 2: Try regular rm (works if we own the files)
            if [ -d "$GITHUB_WORKSPACE" ]; then
              echo "Trying regular rm..."
              rm -rf "$WORKSPACE_NAME" 2>/dev/null && echo "✅ Removed with rm" || echo "⚠️ Regular rm failed"
            fi
            
            # Strategy 3: Use find to delete files we can delete
            if [ -d "$GITHUB_WORKSPACE" ]; then
              echo "Trying find-based removal..."
              find "$WORKSPACE_NAME" -type f -delete 2>/dev/null || true
              find "$WORKSPACE_NAME" -depth -type d -delete 2>/dev/null || true
              if [ ! -d "$GITHUB_WORKSPACE" ]; then
                echo "✅ Removed with find"
              else
                echo "⚠️ Find-based removal incomplete"
              fi
            fi
          fi
          
          # Recreate empty workspace directory
          mkdir -p "$GITHUB_WORKSPACE"
          echo "✅ Workspace cleanup completed"
          ls -la "$WORKSPACE_PARENT" | grep "$WORKSPACE_NAME" || true
        continue-on-error: true

      - name: Checkout repository
        id: checkout
        uses: actions/checkout@v4
        with:
          fetch-depth: 0
          clean: false  # Disable automatic cleanup - we handle it manually
        continue-on-error: true  # Allow checkout to fail, will retry
      
      - name: Force reclone if checkout failed
        if: steps.checkout.outcome == 'failure'
        run: |
          echo "⚠️ Checkout failed, forcing full reclone..."
          cd "$(dirname "$GITHUB_WORKSPACE")"
          
          # Nuclear option: rename the old directory (avoids deletion issues)
          if [ -d "$GITHUB_WORKSPACE" ]; then
            OLD_DIR="${GITHUB_WORKSPACE}.broken.$(date +%s)"
            mv "$GITHUB_WORKSPACE" "$OLD_DIR" 2>/dev/null || true
            echo "Moved broken workspace to: $OLD_DIR"
            
            # Try to clean it up in background (may fail but won't block)
            (sudo rm -rf "$OLD_DIR" 2>/dev/null || rm -rf "$OLD_DIR" 2>/dev/null || true) &
          fi
          
          # Create fresh directory
          mkdir -p "$GITHUB_WORKSPACE"
          echo "✅ Created fresh workspace directory"
      
      - name: Retry checkout in fresh workspace
        if: steps.checkout.outcome == 'failure'
        uses: actions/checkout@v4
        with:
          fetch-depth: 0
          clean: false
          ref: ${{ github.event.pull_request.head.ref || github.ref }}
      
      - name: Configure git and verify repository
        env:
          GH_TOKEN: ${{ secrets.GITHUB_TOKEN }}
        run: |
          # Set up minimal git config to avoid permission errors
          git config --global --add safe.directory "$GITHUB_WORKSPACE" || true
          
          # Configure git user for any potential git operations
          git config --global user.email "github-actions[bot]@users.noreply.github.com" || true
          git config --global user.name "github-actions[bot]" || true
          
          # Verify we're in a git repository
          if git rev-parse --git-dir > /dev/null 2>&1; then
            echo "✅ Git repository verified"
            git --no-pager log --oneline -1
          else
            echo "⚠️ Not in a git repository, but continuing with gh CLI operations"
          fi
      
      - name: Set up Python
        run: |
          python3 --version
          
          # Handle PEP 668 externally-managed-environment
          # Try system packages first, then pip with --break-system-packages if needed
          
          # Check if packages are already available
          if python3 -c "import yaml, requests" 2>/dev/null; then
            echo "✅ Required packages already installed"
          else
            echo "Installing required packages..."
            
            # Try system packages first (preferred on Debian/Ubuntu)
            if command -v apt >/dev/null 2>&1 && sudo -n apt install -y python3-yaml python3-requests 2>/dev/null; then
              echo "✅ Installed via apt"
            else
              # Fall back to pip with --break-system-packages (safe for CI)
              echo "Using pip with --break-system-packages..."
              python3 -m pip install --user --upgrade pip --break-system-packages || true
              pip install --user PyYAML requests --break-system-packages
              echo "✅ Installed via pip"
            fi
          fi
          
          # Verify installation
          python3 -c "import yaml, requests; print('✅ All required packages available')"

      - name: Setup GitHub CLI
        env:
          GH_TOKEN: ${{ secrets.GITHUB_TOKEN }}
        run: |
          # Check if gh is available
          if command -v gh >/dev/null 2>&1; then
            echo "✅ gh CLI already installed: $(gh --version | head -1)"
          else
            echo "Installing GitHub CLI..."
            
            # Try different installation methods based on sudo availability
            if [ -f /etc/debian_version ] && command -v sudo >/dev/null 2>&1 && sudo -n true 2>/dev/null; then
              # Debian/Ubuntu with passwordless sudo
              echo "Installing via apt with sudo..."
              curl -fsSL https://cli.github.com/packages/githubcli-archive-keyring.gpg | sudo dd of=/usr/share/keyrings/githubcli-archive-keyring.gpg 2>/dev/null
              echo "deb [arch=$(dpkg --print-architecture) signed-by=/usr/share/keyrings/githubcli-archive-keyring.gpg] https://cli.github.com/packages stable main" | sudo tee /etc/apt/sources.list.d/github-cli.list > /dev/null
              sudo apt update && sudo apt install gh -y
              echo "✅ Installed gh CLI via apt"
            else
              # No sudo or sudo requires password - install to user directory
              echo "Installing to ~/.local/bin (no sudo required)..."
              mkdir -p ~/.local/bin
              
              wget https://github.com/cli/cli/releases/download/v2.40.0/gh_2.40.0_linux_amd64.tar.gz -O /tmp/gh.tar.gz
              tar -xzf /tmp/gh.tar.gz -C /tmp
              cp /tmp/gh_*/bin/gh ~/.local/bin/
              chmod +x ~/.local/bin/gh
              
              # Add to PATH if not already there
              if [[ ":$PATH:" != *":$HOME/.local/bin:"* ]]; then
                export PATH="$HOME/.local/bin:$PATH"
                echo 'export PATH="$HOME/.local/bin:$PATH"' >> ~/.bashrc
              fi
              
              echo "✅ Installed gh CLI to ~/.local/bin"
            fi
          fi
          
          # Ensure gh is in PATH
          export PATH="$HOME/.local/bin:$PATH"
          
          # Verify gh works
          gh --version

      - name: Get PR details
        id: get_pr
        env:
          GH_TOKEN: ${{ secrets.GITHUB_TOKEN }}
        run: |
          # Get PR number
          if [ "${{ github.event_name }}" = "workflow_dispatch" ]; then
            PR_NUMBER="${{ github.event.inputs.pr_number }}"
          else
            PR_NUMBER="${{ github.event.pull_request.number }}"
          fi

          echo "pr_number=$PR_NUMBER" >> $GITHUB_OUTPUT

          # Get PR details (use --repo flag to avoid "not a git repository" error)
          PR_DATA=$(gh pr view "$PR_NUMBER" --repo ${{ github.repository }} --json title,body,number,author,isDraft,labels,state)

          PR_TITLE=$(echo "$PR_DATA" | python3 -c "import sys, json; print(json.load(sys.stdin)['title'])")
          PR_AUTHOR=$(echo "$PR_DATA" | python3 -c "import sys, json; print(json.load(sys.stdin)['author']['login'])")
          IS_DRAFT=$(echo "$PR_DATA" | python3 -c "import sys, json; print(str(json.load(sys.stdin)['isDraft']).lower())")
          PR_STATE=$(echo "$PR_DATA" | python3 -c "import sys, json; print(json.load(sys.stdin)['state'])")

          echo "pr_title=$PR_TITLE" >> $GITHUB_OUTPUT
          echo "pr_author=$PR_AUTHOR" >> $GITHUB_OUTPUT
          echo "is_draft=$IS_DRAFT" >> $GITHUB_OUTPUT
          echo "pr_state=$PR_STATE" >> $GITHUB_OUTPUT

          # Save PR body for analysis
          echo "$PR_DATA" | python3 -c "import sys, json; print(json.load(sys.stdin).get('body', ''))" > /tmp/pr_body.txt

          echo "📊 **PR Analysis**" >> $GITHUB_STEP_SUMMARY
          echo "" >> $GITHUB_STEP_SUMMARY
          echo "- **PR #**: $PR_NUMBER" >> $GITHUB_STEP_SUMMARY
          echo "- **Title**: $PR_TITLE" >> $GITHUB_STEP_SUMMARY
          echo "- **Author**: @$PR_AUTHOR" >> $GITHUB_STEP_SUMMARY
          echo "- **Is Draft**: $IS_DRAFT" >> $GITHUB_STEP_SUMMARY
          echo "- **State**: $PR_STATE" >> $GITHUB_STEP_SUMMARY

      - name: Check if Copilot already assigned
        id: check_copilot
        env:
          GH_TOKEN: ${{ secrets.GITHUB_TOKEN }}
        run: |
          PR_NUMBER="${{ steps.get_pr.outputs.pr_number }}"
          FORCE_ASSIGN="${{ github.event.inputs.force_assign || 'false' }}"

          # Check if agent task already exists using gh agent-task list (official method)
          echo "🔍 Checking for existing agent tasks..."
          
          if TASKS=$(gh agent-task list --repo ${{ github.repository }} --limit 50 2>&1); then
            if echo "$TASKS" | grep -q "#$PR_NUMBER\|pull/$PR_NUMBER"; then
              echo "✅ Agent task already exists for PR #$PR_NUMBER"
              echo "already_assigned=true" >> $GITHUB_OUTPUT
              
              if [ "$FORCE_ASSIGN" = "true" ]; then
                echo "⚠️ Force assign enabled - will create another task anyway"
                echo "should_assign=true" >> $GITHUB_OUTPUT
              else
                echo "should_assign=false" >> $GITHUB_OUTPUT
              fi
            else
              echo "🆕 No agent task found for PR #$PR_NUMBER"
              echo "already_assigned=false" >> $GITHUB_OUTPUT
              echo "should_assign=true" >> $GITHUB_OUTPUT
            fi
          else
            # gh agent-task might not be available, proceed with assignment
            echo "⚠️  Could not check agent tasks (gh agent-task may not be available)"
            echo "💡 Proceeding with assignment attempt"
            echo "already_assigned=false" >> $GITHUB_OUTPUT
            echo "should_assign=true" >> $GITHUB_OUTPUT
          fi

      - name: Analyze PR content and determine action
        id: analyze_pr
        if: steps.check_copilot.outputs.should_assign == 'true'
        run: |
          PR_NUMBER="${{ steps.get_pr.outputs.pr_number }}"
          PR_TITLE="${{ steps.get_pr.outputs.pr_title }}"
          IS_DRAFT="${{ steps.get_pr.outputs.is_draft }}"

          python3 << 'PYTHON_EOF'
          import json
          import re

          # Read PR body
          try:
              with open('/tmp/pr_body.txt', 'r') as f:
                  pr_body = f.read()
          except:
              pr_body = ""

          pr_title = "${{ steps.get_pr.outputs.pr_title }}"
          is_draft = "${{ steps.get_pr.outputs.is_draft }}" == "true"

          # Determine if this PR should be assigned to Copilot
          should_assign = False
          assignment_reason = []
          copilot_task = "review"  # Default task

          # Analyze PR characteristics
          analysis = {
              'is_draft': is_draft,
              'is_auto_generated': False,
              'is_workflow_fix': False,
              'is_issue_resolution': False,
              'needs_implementation': False,
              'complexity': 'medium'
          }

          # Check if auto-generated
          if 'auto-generated' in pr_body.lower() or 'automated' in pr_title.lower():
              analysis['is_auto_generated'] = True
              should_assign = True
              assignment_reason.append("auto-generated PR")

          # Check if workflow fix
          if 'workflow' in pr_title.lower() or 'auto-fix' in pr_title.lower():
              analysis['is_workflow_fix'] = True
              should_assign = True
              assignment_reason.append("workflow fix PR")
              copilot_task = "fix"

          # Check if issue resolution
          issue_pattern = r'#\d+|fixes|closes|resolves'
          if re.search(issue_pattern, pr_body.lower()):
              analysis['is_issue_resolution'] = True
              should_assign = True
              assignment_reason.append("resolves an issue")

          # Check if draft PR needing implementation
          if is_draft and len(pr_body) > 100:
              analysis['needs_implementation'] = True
              should_assign = True
              assignment_reason.append("draft PR needing implementation")
              copilot_task = "implement"

          # If no clear reason but it's a draft, assign for review
          if is_draft and not should_assign:
              should_assign = True
              assignment_reason.append("draft PR for review")

          # Save analysis
          result = {
              'should_assign': should_assign,
              'assignment_reason': ', '.join(assignment_reason) if assignment_reason else 'general review',
              'copilot_task': copilot_task,
              'analysis': analysis
          }

          with open('/tmp/pr_analysis.json', 'w') as f:
              json.dump(result, f, indent=2)

          print(f"Should assign: {should_assign}")
          print(f"Task: {copilot_task}")
          print(f"Reason: {result['assignment_reason']}")
          PYTHON_EOF

          # Read results
          SHOULD_ASSIGN=$(python3 -c "import json; print(str(json.load(open('/tmp/pr_analysis.json'))['should_assign']).lower())")
          COPILOT_TASK=$(python3 -c "import json; print(json.load(open('/tmp/pr_analysis.json'))['copilot_task'])")
          REASON=$(python3 -c "import json; print(json.load(open('/tmp/pr_analysis.json'))['assignment_reason'])")

          echo "should_assign_copilot=$SHOULD_ASSIGN" >> $GITHUB_OUTPUT
          echo "copilot_task=$COPILOT_TASK" >> $GITHUB_OUTPUT
          echo "assignment_reason=$REASON" >> $GITHUB_OUTPUT

          echo "## Analysis Results" >> $GITHUB_STEP_SUMMARY
          echo "" >> $GITHUB_STEP_SUMMARY
          echo "- **Should Assign**: $SHOULD_ASSIGN" >> $GITHUB_STEP_SUMMARY
          echo "- **Task Type**: $COPILOT_TASK" >> $GITHUB_STEP_SUMMARY
          echo "- **Reason**: $REASON" >> $GITHUB_STEP_SUMMARY

<<<<<<< HEAD
      - name: Assign Copilot to PR using gh agent-task create
=======
      - name: Assign Copilot to PR via Draft PR (PROPER METHOD)
>>>>>>> e88c91d4
        id: assign_copilot
        if: steps.analyze_pr.outputs.should_assign_copilot == 'true'
        env:
          GH_TOKEN: ${{ secrets.GITHUB_TOKEN }}
        run: |
          PR_NUMBER="${{ steps.get_pr.outputs.pr_number }}"
          COPILOT_TASK="${{ steps.analyze_pr.outputs.copilot_task }}"
          ASSIGNMENT_REASON="${{ steps.analyze_pr.outputs.assignment_reason }}"

<<<<<<< HEAD
          echo "🤖 Creating GitHub Copilot agent task for PR #$PR_NUMBER..."
          echo "   Task Type: $COPILOT_TASK"
          echo "   Reason: $ASSIGNMENT_REASON"
          echo ""
          echo "📚 Using OFFICIAL method: gh agent-task create"
          echo "   Documentation: https://docs.github.com/en/copilot/concepts/agents/coding-agent/"
          echo ""
          
          # Build task description based on task type and save to file
          # Reason for assignment is captured in the task title
          if [ "$COPILOT_TASK" = "fix" ]; then
            {
              echo "Fix issues in PR #${PR_NUMBER}"
              echo ""
              echo "Task: $ASSIGNMENT_REASON"
              echo ""
              echo "Instructions:"
              echo "- Analyze the PR description and any linked issues"
              echo "- Review workflow failure logs if mentioned"
              echo "- Implement minimal surgical fixes that directly address the problem"
              echo "- Ensure all tests pass"
              echo "- Follow existing code patterns and style"
            } > /tmp/agent_task_description.txt
          elif [ "$COPILOT_TASK" = "implement" ]; then
            {
              echo "Implement solution for PR #${PR_NUMBER}"
              echo ""
              echo "Task: $ASSIGNMENT_REASON"
              echo ""
              echo "Instructions:"
              echo "- Review the PR description and requirements"
              echo "- Implement the solution following repository patterns"
              echo "- Add or update tests as appropriate"
              echo "- Make surgical changes focused on the requirements"
              echo "- Update documentation only if directly related to changes"
            } > /tmp/agent_task_description.txt
          elif [ "$COPILOT_TASK" = "review" ]; then
            {
              echo "Review and improve PR #${PR_NUMBER}"
              echo ""
              echo "Task: $ASSIGNMENT_REASON"
              echo ""
              echo "Instructions:"
              echo "- Review code quality and best practices"
              echo "- Check test coverage and correctness"
              echo "- Analyze documentation completeness"
              echo "- Identify potential issues or improvements"
              echo "- Implement necessary changes"
            } > /tmp/agent_task_description.txt
          else
            {
              echo "Work on PR #${PR_NUMBER}"
              echo ""
              echo "Task: $ASSIGNMENT_REASON"
              echo ""
              echo "Please review the PR description and implement the necessary changes."
            } > /tmp/agent_task_description.txt
          fi
          
          if python3 scripts/invoke_copilot_agent_task.py \
              --pr "$PR_NUMBER" \
              --description "$(cat /tmp/agent_task_description.txt)" \
              --repo ${{ github.repository }}; then
            echo "✅ Successfully created agent task for PR #$PR_NUMBER"
            echo "assigned=true" >> $GITHUB_OUTPUT
            echo "agent_task_verified=true" >> $GITHUB_OUTPUT
            echo "method=gh-agent-task" >> $GITHUB_OUTPUT
            
=======
          echo "🤖 Assigning Copilot to existing PR #$PR_NUMBER via draft PR method..."
          echo "   Task Type: $COPILOT_TASK"
          echo "   Reason: $ASSIGNMENT_REASON"
          echo ""
          echo "💡 Using PROPER Copilot invocation method:"
          echo "   ✅ Creates draft PR for Copilot to work on"
          echo "   ✅ Copilot automatically detects and implements"
          echo "   ❌ NOT: @copilot comments (proven unreliable)"
          echo ""
          
          # Build task description based on task type
          if [ "$COPILOT_TASK" = "fix" ]; then
            TASK_DESC="Please analyze PR #$PR_NUMBER and implement the necessary fixes based on the PR description, linked issues, and any workflow failure logs. Focus on making minimal, surgical changes that directly address the problem."
          elif [ "$COPILOT_TASK" = "implement" ]; then
            TASK_DESC="Please implement the solution described in PR #$PR_NUMBER. Review the requirements, follow repository patterns, add or update tests as appropriate, and make surgical changes focused on the requirements."
          elif [ "$COPILOT_TASK" = "review" ]; then
            TASK_DESC="Please review PR #$PR_NUMBER and provide feedback or implement improvements. Analyze code quality, test coverage, documentation, and suggest or implement necessary changes."
          else
            TASK_DESC="Please work on PR #$PR_NUMBER according to the requirements described."
          fi
          
          # Use the PROPER invocation method (draft PR, not comments)
          # This mimics how VS Code invokes Copilot and is proven to work
          if python3 scripts/invoke_copilot_on_pr.py \
              --pr "$PR_NUMBER" \
              --task "$TASK_DESC" \
              --repo ${{ github.repository }}; then
            echo "✅ Successfully created draft PR for Copilot to work on PR #$PR_NUMBER"
            echo "assigned=true" >> $GITHUB_OUTPUT
            echo "agent_task_verified=true" >> $GITHUB_OUTPUT
            echo "method=draft-pr" >> $GITHUB_OUTPUT
          else
            echo "⚠️  Failed to create draft PR for Copilot"
            echo "assigned=false" >> $GITHUB_OUTPUT
            echo "agent_task_verified=false" >> $GITHUB_OUTPUT
            echo "method=failed" >> $GITHUB_OUTPUT
          fi

          # Add summary only if assignment succeeded
          if [ "$(cat $GITHUB_OUTPUT | grep '^assigned=' | tail -1 | cut -d= -f2)" = "true" ]; then
>>>>>>> e88c91d4
            echo "" >> $GITHUB_STEP_SUMMARY
            echo "## ✅ Copilot Agent Task Created" >> $GITHUB_STEP_SUMMARY
            echo "" >> $GITHUB_STEP_SUMMARY
            echo "- **Original PR**: #$PR_NUMBER" >> $GITHUB_STEP_SUMMARY
            echo "- **Task Type**: $COPILOT_TASK" >> $GITHUB_STEP_SUMMARY
            echo "- **Assignment Reason**: $ASSIGNMENT_REASON" >> $GITHUB_STEP_SUMMARY
<<<<<<< HEAD
            echo "- **Method**: \`gh agent-task create\` (Official GitHub CLI)" >> $GITHUB_STEP_SUMMARY
            echo "" >> $GITHUB_STEP_SUMMARY
            echo "🤖 GitHub Copilot Coding Agent will analyze and work on this PR." >> $GITHUB_STEP_SUMMARY
            echo "📚 This uses the official method: https://docs.github.com/en/copilot/concepts/agents/coding-agent/" >> $GITHUB_STEP_SUMMARY
          else
            echo "⚠️  Failed to create agent task"
            echo "assigned=false" >> $GITHUB_OUTPUT
            echo "agent_task_verified=false" >> $GITHUB_OUTPUT
            echo "method=failed" >> $GITHUB_OUTPUT
=======
            echo "- **Method**: Draft PR creation (VS Code method)" >> $GITHUB_STEP_SUMMARY
            echo "" >> $GITHUB_STEP_SUMMARY
            echo "🤖 Copilot will automatically detect the draft PR and start working." >> $GITHUB_STEP_SUMMARY
            echo "📚 Based on GitHub Copilot documentation and PR #401 evidence." >> $GITHUB_STEP_SUMMARY
>>>>>>> e88c91d4
          fi
          
          rm -f /tmp/agent_task_description.txt

      - name: Verify Copilot assignment
        id: verify_assignment
        if: steps.assign_copilot.outputs.assigned == 'true'
        env:
          GH_TOKEN: ${{ secrets.GITHUB_TOKEN }}
        run: |
          PR_NUMBER="${{ steps.get_pr.outputs.pr_number }}"
          
<<<<<<< HEAD
          echo "✅ Agent task has been created for PR #$PR_NUMBER"
          echo "📊 You can monitor the agent task using: gh agent-task list --repo ${{ github.repository }}"
=======
          echo "✅ Copilot has been assigned to work on PR #$PR_NUMBER"
          echo "📊 A draft PR has been created for Copilot to implement the changes"
          echo "💡 Copilot will automatically detect the draft PR and start working"
          echo ""
          echo "🔍 You can monitor Copilot's activity by:"
          echo "   1. Checking for new draft PRs related to PR #$PR_NUMBER"
          echo "   2. Watching for commits from app/copilot-swe-agent"
          echo "   3. Looking for Copilot workflow runs (workflow ID: 185367345)"
>>>>>>> e88c91d4
          
          echo "" >> $GITHUB_STEP_SUMMARY
          echo "## 📊 Next Steps" >> $GITHUB_STEP_SUMMARY
          echo "" >> $GITHUB_STEP_SUMMARY
<<<<<<< HEAD
          echo "1. GitHub Copilot Coding Agent will analyze the PR" >> $GITHUB_STEP_SUMMARY
          echo "2. The agent will create a plan and implement changes" >> $GITHUB_STEP_SUMMARY
          echo "3. The agent will push commits to the PR branch" >> $GITHUB_STEP_SUMMARY
          echo "4. Review the agent's changes before merging" >> $GITHUB_STEP_SUMMARY
          echo "" >> $GITHUB_STEP_SUMMARY
          echo "**Monitor Agent Task**:" >> $GITHUB_STEP_SUMMARY
          echo '```bash' >> $GITHUB_STEP_SUMMARY
          echo "gh agent-task list --repo ${{ github.repository }}" >> $GITHUB_STEP_SUMMARY
          echo '```' >> $GITHUB_STEP_SUMMARY
=======
          echo "1. ✅ Draft PR created for Copilot to work on" >> $GITHUB_STEP_SUMMARY
          echo "2. 🤖 Copilot will automatically detect and analyze the task" >> $GITHUB_STEP_SUMMARY
          echo "3. 💻 Copilot will implement changes and push commits" >> $GITHUB_STEP_SUMMARY
          echo "4. 👀 Review Copilot's implementation before merging" >> $GITHUB_STEP_SUMMARY
          echo "" >> $GITHUB_STEP_SUMMARY
          echo "**Method**: Draft PR (VS Code method - proven reliable)" >> $GITHUB_STEP_SUMMARY
>>>>>>> e88c91d4
          echo "" >> $GITHUB_STEP_SUMMARY
          echo "View original PR: https://github.com/${{ github.repository }}/pull/$PR_NUMBER" >> $GITHUB_STEP_SUMMARY
        continue-on-error: true

      - name: Summary
        if: always()
        run: |
          echo "" >> $GITHUB_STEP_SUMMARY
          echo "---" >> $GITHUB_STEP_SUMMARY
          echo "" >> $GITHUB_STEP_SUMMARY
          echo "🤖 **Automated PR Review and Assignment Complete**" >> $GITHUB_STEP_SUMMARY
          echo "" >> $GITHUB_STEP_SUMMARY

          if [ "${{ steps.assign_copilot.outputs.assigned }}" = "true" ]; then
            echo "✅ Copilot has been assigned to work on this PR" >> $GITHUB_STEP_SUMMARY
          elif [ "${{ steps.check_copilot.outputs.already_assigned }}" = "true" ]; then
            echo "ℹ️ Copilot was already assigned to this PR" >> $GITHUB_STEP_SUMMARY
          else
            echo "⏭️ No Copilot assignment needed for this PR" >> $GITHUB_STEP_SUMMARY
          fi<|MERGE_RESOLUTION|>--- conflicted
+++ resolved
@@ -388,11 +388,7 @@
           echo "- **Task Type**: $COPILOT_TASK" >> $GITHUB_STEP_SUMMARY
           echo "- **Reason**: $REASON" >> $GITHUB_STEP_SUMMARY
 
-<<<<<<< HEAD
-      - name: Assign Copilot to PR using gh agent-task create
-=======
       - name: Assign Copilot to PR via Draft PR (PROPER METHOD)
->>>>>>> e88c91d4
         id: assign_copilot
         if: steps.analyze_pr.outputs.should_assign_copilot == 'true'
         env:
@@ -402,76 +398,6 @@
           COPILOT_TASK="${{ steps.analyze_pr.outputs.copilot_task }}"
           ASSIGNMENT_REASON="${{ steps.analyze_pr.outputs.assignment_reason }}"
 
-<<<<<<< HEAD
-          echo "🤖 Creating GitHub Copilot agent task for PR #$PR_NUMBER..."
-          echo "   Task Type: $COPILOT_TASK"
-          echo "   Reason: $ASSIGNMENT_REASON"
-          echo ""
-          echo "📚 Using OFFICIAL method: gh agent-task create"
-          echo "   Documentation: https://docs.github.com/en/copilot/concepts/agents/coding-agent/"
-          echo ""
-          
-          # Build task description based on task type and save to file
-          # Reason for assignment is captured in the task title
-          if [ "$COPILOT_TASK" = "fix" ]; then
-            {
-              echo "Fix issues in PR #${PR_NUMBER}"
-              echo ""
-              echo "Task: $ASSIGNMENT_REASON"
-              echo ""
-              echo "Instructions:"
-              echo "- Analyze the PR description and any linked issues"
-              echo "- Review workflow failure logs if mentioned"
-              echo "- Implement minimal surgical fixes that directly address the problem"
-              echo "- Ensure all tests pass"
-              echo "- Follow existing code patterns and style"
-            } > /tmp/agent_task_description.txt
-          elif [ "$COPILOT_TASK" = "implement" ]; then
-            {
-              echo "Implement solution for PR #${PR_NUMBER}"
-              echo ""
-              echo "Task: $ASSIGNMENT_REASON"
-              echo ""
-              echo "Instructions:"
-              echo "- Review the PR description and requirements"
-              echo "- Implement the solution following repository patterns"
-              echo "- Add or update tests as appropriate"
-              echo "- Make surgical changes focused on the requirements"
-              echo "- Update documentation only if directly related to changes"
-            } > /tmp/agent_task_description.txt
-          elif [ "$COPILOT_TASK" = "review" ]; then
-            {
-              echo "Review and improve PR #${PR_NUMBER}"
-              echo ""
-              echo "Task: $ASSIGNMENT_REASON"
-              echo ""
-              echo "Instructions:"
-              echo "- Review code quality and best practices"
-              echo "- Check test coverage and correctness"
-              echo "- Analyze documentation completeness"
-              echo "- Identify potential issues or improvements"
-              echo "- Implement necessary changes"
-            } > /tmp/agent_task_description.txt
-          else
-            {
-              echo "Work on PR #${PR_NUMBER}"
-              echo ""
-              echo "Task: $ASSIGNMENT_REASON"
-              echo ""
-              echo "Please review the PR description and implement the necessary changes."
-            } > /tmp/agent_task_description.txt
-          fi
-          
-          if python3 scripts/invoke_copilot_agent_task.py \
-              --pr "$PR_NUMBER" \
-              --description "$(cat /tmp/agent_task_description.txt)" \
-              --repo ${{ github.repository }}; then
-            echo "✅ Successfully created agent task for PR #$PR_NUMBER"
-            echo "assigned=true" >> $GITHUB_OUTPUT
-            echo "agent_task_verified=true" >> $GITHUB_OUTPUT
-            echo "method=gh-agent-task" >> $GITHUB_OUTPUT
-            
-=======
           echo "🤖 Assigning Copilot to existing PR #$PR_NUMBER via draft PR method..."
           echo "   Task Type: $COPILOT_TASK"
           echo "   Reason: $ASSIGNMENT_REASON"
@@ -512,29 +438,16 @@
 
           # Add summary only if assignment succeeded
           if [ "$(cat $GITHUB_OUTPUT | grep '^assigned=' | tail -1 | cut -d= -f2)" = "true" ]; then
->>>>>>> e88c91d4
             echo "" >> $GITHUB_STEP_SUMMARY
             echo "## ✅ Copilot Agent Task Created" >> $GITHUB_STEP_SUMMARY
             echo "" >> $GITHUB_STEP_SUMMARY
             echo "- **Original PR**: #$PR_NUMBER" >> $GITHUB_STEP_SUMMARY
             echo "- **Task Type**: $COPILOT_TASK" >> $GITHUB_STEP_SUMMARY
             echo "- **Assignment Reason**: $ASSIGNMENT_REASON" >> $GITHUB_STEP_SUMMARY
-<<<<<<< HEAD
-            echo "- **Method**: \`gh agent-task create\` (Official GitHub CLI)" >> $GITHUB_STEP_SUMMARY
-            echo "" >> $GITHUB_STEP_SUMMARY
-            echo "🤖 GitHub Copilot Coding Agent will analyze and work on this PR." >> $GITHUB_STEP_SUMMARY
-            echo "📚 This uses the official method: https://docs.github.com/en/copilot/concepts/agents/coding-agent/" >> $GITHUB_STEP_SUMMARY
-          else
-            echo "⚠️  Failed to create agent task"
-            echo "assigned=false" >> $GITHUB_OUTPUT
-            echo "agent_task_verified=false" >> $GITHUB_OUTPUT
-            echo "method=failed" >> $GITHUB_OUTPUT
-=======
             echo "- **Method**: Draft PR creation (VS Code method)" >> $GITHUB_STEP_SUMMARY
             echo "" >> $GITHUB_STEP_SUMMARY
             echo "🤖 Copilot will automatically detect the draft PR and start working." >> $GITHUB_STEP_SUMMARY
             echo "📚 Based on GitHub Copilot documentation and PR #401 evidence." >> $GITHUB_STEP_SUMMARY
->>>>>>> e88c91d4
           fi
           
           rm -f /tmp/agent_task_description.txt
@@ -547,10 +460,6 @@
         run: |
           PR_NUMBER="${{ steps.get_pr.outputs.pr_number }}"
           
-<<<<<<< HEAD
-          echo "✅ Agent task has been created for PR #$PR_NUMBER"
-          echo "📊 You can monitor the agent task using: gh agent-task list --repo ${{ github.repository }}"
-=======
           echo "✅ Copilot has been assigned to work on PR #$PR_NUMBER"
           echo "📊 A draft PR has been created for Copilot to implement the changes"
           echo "💡 Copilot will automatically detect the draft PR and start working"
@@ -559,29 +468,16 @@
           echo "   1. Checking for new draft PRs related to PR #$PR_NUMBER"
           echo "   2. Watching for commits from app/copilot-swe-agent"
           echo "   3. Looking for Copilot workflow runs (workflow ID: 185367345)"
->>>>>>> e88c91d4
           
           echo "" >> $GITHUB_STEP_SUMMARY
           echo "## 📊 Next Steps" >> $GITHUB_STEP_SUMMARY
           echo "" >> $GITHUB_STEP_SUMMARY
-<<<<<<< HEAD
-          echo "1. GitHub Copilot Coding Agent will analyze the PR" >> $GITHUB_STEP_SUMMARY
-          echo "2. The agent will create a plan and implement changes" >> $GITHUB_STEP_SUMMARY
-          echo "3. The agent will push commits to the PR branch" >> $GITHUB_STEP_SUMMARY
-          echo "4. Review the agent's changes before merging" >> $GITHUB_STEP_SUMMARY
-          echo "" >> $GITHUB_STEP_SUMMARY
-          echo "**Monitor Agent Task**:" >> $GITHUB_STEP_SUMMARY
-          echo '```bash' >> $GITHUB_STEP_SUMMARY
-          echo "gh agent-task list --repo ${{ github.repository }}" >> $GITHUB_STEP_SUMMARY
-          echo '```' >> $GITHUB_STEP_SUMMARY
-=======
           echo "1. ✅ Draft PR created for Copilot to work on" >> $GITHUB_STEP_SUMMARY
           echo "2. 🤖 Copilot will automatically detect and analyze the task" >> $GITHUB_STEP_SUMMARY
           echo "3. 💻 Copilot will implement changes and push commits" >> $GITHUB_STEP_SUMMARY
           echo "4. 👀 Review Copilot's implementation before merging" >> $GITHUB_STEP_SUMMARY
           echo "" >> $GITHUB_STEP_SUMMARY
           echo "**Method**: Draft PR (VS Code method - proven reliable)" >> $GITHUB_STEP_SUMMARY
->>>>>>> e88c91d4
           echo "" >> $GITHUB_STEP_SUMMARY
           echo "View original PR: https://github.com/${{ github.repository }}/pull/$PR_NUMBER" >> $GITHUB_STEP_SUMMARY
         continue-on-error: true
