name: PDF Processing Pipeline CI/CD

on:
  push:
    branches: [ main, develop ]
    paths:
      - 'ipfs_datasets_py/pdf_processing/**'
      - 'ipfs_datasets_py/mcp_server/tools/pdf_tools/**' 
      - 'tests/**'
      - 'requirements.txt'
      - '.github/workflows/**'
  pull_request:
    branches: [ main ]
    paths:
      - 'ipfs_datasets_py/pdf_processing/**'
      - 'ipfs_datasets_py/mcp_server/tools/pdf_tools/**'
      - 'tests/**'
      - 'requirements.txt'

permissions:
  contents: read
  actions: read

env:
  PYTHON_VERSION: '3.12'
  PYTEST_TIMEOUT: '300'  # 5 minutes

jobs:
  lint-and-format:
    name: Code Quality Checks
    runs-on: [self-hosted, linux, x64]
    container:
      image: python:3.12-slim
      options: --user root
    steps:
    - name: Install system dependencies
      run: |
        apt-get update
        apt-get install -y git curl
    
    - uses: actions/checkout@v4
    
    - name: Install Python dependencies
      run: |
        python --version
        python -m pip install --upgrade pip
        pip install flake8 black isort mypy
        pip install -r requirements.txt
    
    - name: Run Black formatter check
      run: |
        black --check --diff ipfs_datasets_py/pdf_processing/
        black --check --diff ipfs_datasets_py/mcp_server/tools/pdf_tools/
        black --check --diff tests/
      continue-on-error: true  # Formatting is advisory for now
    
    - name: Run isort import sorting check
      run: |
        isort --check-only --diff ipfs_datasets_py/pdf_processing/
        isort --check-only --diff ipfs_datasets_py/mcp_server/tools/pdf_tools/
        isort --check-only --diff tests/
      continue-on-error: true  # Import sorting is advisory for now
    
    - name: Run flake8 linting
      run: |
        flake8 ipfs_datasets_py/pdf_processing/ --max-line-length=100 --extend-ignore=E203,W503
        flake8 ipfs_datasets_py/mcp_server/tools/pdf_tools/ --max-line-length=100 --extend-ignore=E203,W503
        flake8 tests/ --max-line-length=100 --extend-ignore=E203,W503
      continue-on-error: true  # Linting is advisory for now
    
    - name: Run mypy type checking
      run: |
        mypy ipfs_datasets_py/pdf_processing/ --ignore-missing-imports
        mypy ipfs_datasets_py/mcp_server/tools/pdf_tools/ --ignore-missing-imports
      continue-on-error: true  # Type checking is advisory for now

  unit-tests:
    name: Unit Tests
    runs-on: [self-hosted, linux, x64]
    container:
      image: python:3.12-slim
      options: --user root
    strategy:
      matrix:
        python-version: ['3.12']
        test-group: ['pdf-processing', 'mcp-tools', 'utils']
    
    steps:
    - name: Install system dependencies
      run: |
        apt-get update
        apt-get install -y git curl tesseract-ocr tesseract-ocr-eng
    
    - uses: actions/checkout@v4
    
    - name: Install Python dependencies
      run: |
        python --version
        python -m pip install --upgrade pip
    
    - name: Cache dependencies
      uses: actions/cache@v3
      with:
        path: ~/.cache/pip
        key: ${{ runner.os }}-pip-${{ hashFiles('**/requirements.txt') }}
        restore-keys: |
          ${{ runner.os }}-pip-
    
    - name: Install Python dependencies
      run: |
        python -m pip install --upgrade pip
        pip install -r requirements.txt
        pip install pytest pytest-cov pytest-asyncio pytest-timeout pytest-xdist
    
    - name: Run unit tests - PDF Processing
      if: matrix.test-group == 'pdf-processing'
      run: |
        pytest tests/unit/test_pdf_processor_unit.py \
          tests/unit/test_ocr_engine_unit.py \
          tests/unit/test_graphrag_integrator_unit.py \
          tests/unit/test_query_engine_unit.py \
          --cov=ipfs_datasets_py.pdf_processing \
          --cov-report=xml \
          --cov-report=term-missing \
          --timeout=${{ env.PYTEST_TIMEOUT }} \
          -v
    
    - name: Run unit tests - MCP Tools
      if: matrix.test-group == 'mcp-tools'
      run: |
        pytest tests/unit/test_mcp_pdf_tools.py \
          --cov=ipfs_datasets_py.mcp_server.tools.pdf_tools \
          --cov-report=xml \
          --cov-report=term-missing \
          --timeout=${{ env.PYTEST_TIMEOUT }} \
          -v
    
    - name: Run unit tests - Utils
      if: matrix.test-group == 'utils'
      run: |
        pytest tests/test_jsonnet_utils.py tests/test_import_utils.py \
          --cov=ipfs_datasets_py.utils \
          --cov-report=xml \
          --cov-report=term-missing \
          --timeout=${{ env.PYTEST_TIMEOUT }} \
<<<<<<< HEAD
          -v || [ $? -eq 5 ]
=======
          -v || {
          # Exit code 5 means no tests were collected/run (e.g., all skipped)
          # This is acceptable for optional test groups
          EXIT_CODE=$?
          if [ $EXIT_CODE -eq 5 ]; then
            echo "⚠️  No tests ran in utils test group (all tests may have been skipped due to missing optional dependencies)"
            echo "This is acceptable - utils tests require optional IPLD dependencies"
            exit 0
          else
            echo "❌ Tests failed with exit code $EXIT_CODE"
            exit $EXIT_CODE
          fi
        }
>>>>>>> bda2ab53
    
    - name: Upload coverage to Codecov
      uses: codecov/codecov-action@v3
      with:
        file: ./coverage.xml
        flags: unittests
        name: codecov-umbrella
        fail_ci_if_error: false

  integration-tests:
    name: Integration Tests
    runs-on: [self-hosted, linux, x64]
    container:
      image: python:3.12-slim
      options: --user root
    needs: unit-tests
    
    steps:
    - uses: actions/checkout@v4
    
    - name: Install system dependencies
      run: |
        apt-get update
        apt-get install -y tesseract-ocr tesseract-ocr-eng
    
    - name: Install Python dependencies
      run: |
        python --version
        python -m pip install --upgrade pip
        pip install -r requirements.txt
        pip install pytest pytest-asyncio pytest-timeout
    
    - name: Run integration tests
      run: |
        pytest tests/integration/ \
          --timeout=${{ env.PYTEST_TIMEOUT }} \
          -v \
          --tb=short \
          --continue-on-collection-errors
      continue-on-error: true  # Some integration tests may require optional dependencies
    
    - name: Upload integration test artifacts
      if: failure()
      uses: actions/upload-artifact@v4
      with:
        name: integration-test-artifacts
        path: |
          tests/fixtures/test_output/
          *.log

  mcp-server-tests:
    name: MCP Server Tests
    runs-on: [self-hosted, linux, x64]
    container:
      image: python:3.12-slim
      options: --user root
    needs: unit-tests
    
    steps:
    - uses: actions/checkout@v4
    
    - name: Install dependencies
      run: |
        python --version
        python -m pip install --upgrade pip
        pip install -r requirements.txt
        pip install pytest pytest-asyncio pytest-timeout
    
    - name: Run MCP server tests
      run: |
        pytest tests/mcp/ \
          --timeout=${{ env.PYTEST_TIMEOUT }} \
          -v \
          --tb=short
    
    - name: Test MCP tool registration
      run: |
        python -c "
        from ipfs_datasets_py.mcp_server.tools.pdf_tools import *
        print('✅ All MCP tools imported successfully')
        "
      continue-on-error: true  # Some tools may require optional dependencies

  performance-tests:
    name: Performance Tests
    runs-on: [self-hosted, linux, x64]
    container:
      image: python:3.12-slim
      options: --user root
    needs: integration-tests
    if: github.ref == 'refs/heads/main'
    
    steps:
    - uses: actions/checkout@v4
    
    - name: Install dependencies
      run: |
        python --version
        python -m pip install --upgrade pip
        pip install -r requirements.txt
        pip install pytest pytest-asyncio pytest-benchmark memory_profiler
    
    - name: Run performance benchmarks
      run: |
        # Check if test file exists before running
        if [ -f "tests/integration/test_pdf_mcp_integration.py" ]; then
          python -m pytest tests/integration/test_pdf_mcp_integration.py::TestPerformanceIntegration \
            --benchmark-only \
            --benchmark-json=benchmark_results.json \
            -v || echo "⚠️  Performance tests failed or not available"
        else
          echo "Performance test file not found, skipping benchmarks"
          echo "Note: Create tests/integration/test_pdf_mcp_integration.py for performance testing"
        fi
      continue-on-error: true
    
    - name: Upload benchmark results
      if: always() && hashFiles('benchmark_results.json') != ''
      uses: actions/upload-artifact@v4
      with:
        name: benchmark-results
        path: benchmark_results.json
        if-no-files-found: warn

  security-scan:
    name: Security Scan
    runs-on: ubuntu-latest
    
    steps:
    - uses: actions/checkout@v4
    
    - name: Install security scanning tools
      run: |
        python --version
        python -m pip install --upgrade pip
        pip install bandit safety
    
    - name: Run Bandit security linter
      run: |
        bandit -r ipfs_datasets_py/pdf_processing/ \
          -f json -o bandit_report.json
        bandit -r ipfs_datasets_py/mcp_server/tools/pdf_tools/ \
          -f json -o bandit_mcp_report.json
      continue-on-error: true
    
    - name: Run Safety dependency check
      run: |
        safety check --json --output safety_report.json
      continue-on-error: true
    
    - name: Upload security reports
      uses: actions/upload-artifact@v4
      with:
        name: security-reports
        path: |
          bandit_report.json
          bandit_mcp_report.json
          safety_report.json

  docker-tests:
    name: Docker Tests
    runs-on: ubuntu-latest
    needs: integration-tests
    
    steps:
    - uses: actions/checkout@v4
    
    - name: Build Docker image
      run: |
        docker build -t ipfs-datasets-pdf:test .
    
    - name: Test Docker container
      run: |
        docker run --rm \
          -v ${{ github.workspace }}/tests:/app/tests \
          ipfs-datasets-pdf:test \
          python -m pytest tests/unit/test_pdf_processing.py::TestPDFProcessor::test_pdf_processor_initialization -v
    
    - name: Test MCP tools in container
      run: |
        docker run --rm \
          ipfs-datasets-pdf:test \
          python -c "
          from ipfs_datasets_py.pdf_processing import PDFProcessor
          from ipfs_datasets_py.mcp_server.tools.pdf_tools import pdf_ingest_to_graphrag
          print('✅ PDF processing and MCP tools work in Docker')
          "

  deployment-tests:
    name: Deployment Tests
    runs-on: ubuntu-latest
    needs: [integration-tests, mcp-server-tests]
    if: github.ref == 'refs/heads/main'
    
    steps:
    - uses: actions/checkout@v4
    
    - name: Test package installation
      run: |
        python --version
        python -m pip install --upgrade pip
        # First test base package installation
        pip install -e .
        python -c "import ipfs_datasets_py; print('✅ Base package imports correctly')"
        
        # Try importing PDF processing with proper error handling
        python -c "
        import ipfs_datasets_py
        from ipfs_datasets_py import pdf_processing
        
        # Check if PDFProcessor is available (may not be if optional deps missing)
        if hasattr(pdf_processing, 'HAVE_PDF_PROCESSOR'):
            if pdf_processing.HAVE_PDF_PROCESSOR:
                from ipfs_datasets_py.pdf_processing import PDFProcessor
                print('✅ PDFProcessor available with all dependencies')
            else:
                print('ℹ️  PDFProcessor not available - optional dependencies needed')
                print('   Install with: pip install -e .[all]')
        
        # Always print this regardless of PDF processor availability
        print('✅ Package structure is valid')
        " || echo "⚠️  Some optional components require additional dependencies"
    
    - name: Test package with extras installation
      run: |
        pip install -r requirements.txt
        python -c "
        import ipfs_datasets_py
        # Try importing PDF processing components - will use mock if dependencies unavailable
        try:
            from ipfs_datasets_py import pdf_processing
            print('✅ PDF processing module available')
        except Exception as e:
            print(f'⚠️  PDF processing module using limited functionality: {e}')
        print('✅ Package with requirements installs correctly')
        "
      continue-on-error: true
    
    - name: Test CLI functionality
      run: |
        # Test any CLI commands if they exist
        python -m ipfs_datasets_py.pdf_processing --help || true
    
    - name: Run quick smoke tests
      run: |
        python archive/experiments/pdf_processing_quick_test.py || echo "Quick test not available, skipping"
      continue-on-error: true

  notify-status:
    name: Notify Status
    runs-on: ubuntu-latest
    needs: [lint-and-format, unit-tests, integration-tests, mcp-server-tests]
    if: always()
    
    steps:
    - name: Notify success
      if: ${{ needs.lint-and-format.result == 'success' && needs.unit-tests.result == 'success' && needs.integration-tests.result == 'success' && needs.mcp-server-tests.result == 'success' }}
      run: |
        echo "✅ All tests passed successfully!"
        echo "PDF processing pipeline and MCP tools are ready for deployment."
    
    - name: Notify failure
      if: ${{ needs.lint-and-format.result == 'failure' || needs.unit-tests.result == 'failure' || needs.integration-tests.result == 'failure' || needs.mcp-server-tests.result == 'failure' }}
      run: |
        echo "❌ Some tests failed. Please check the logs."
        exit 1<|MERGE_RESOLUTION|>--- conflicted
+++ resolved
@@ -143,9 +143,6 @@
           --cov-report=xml \
           --cov-report=term-missing \
           --timeout=${{ env.PYTEST_TIMEOUT }} \
-<<<<<<< HEAD
-          -v || [ $? -eq 5 ]
-=======
           -v || {
           # Exit code 5 means no tests were collected/run (e.g., all skipped)
           # This is acceptable for optional test groups
@@ -159,7 +156,6 @@
             exit $EXIT_CODE
           fi
         }
->>>>>>> bda2ab53
     
     - name: Upload coverage to Codecov
       uses: codecov/codecov-action@v3
