# 🌐 IPFS Datasets Python

> **The Complete Decentralized AI Data Platform**  
> From raw data to formal proofs, multimedia processing to knowledge graphs—all on decentralized infrastructure.

[![Python 3.10+](https://img.shields.io/badge/python-3.10%2B-blue)](https://www.python.org/downloads/)
[![Production Ready](https://img.shields.io/badge/status-production%20ready-green)](#production-features)
[![MCP Compatible](https://img.shields.io/badge/MCP-compatible-purple)](https://modelcontextprotocol.io)
[![Tests](https://img.shields.io/badge/tests-182%2B-brightgreen)](./tests/)

## 🚀 What Makes This Special?

**IPFS Datasets Python** isn't just another data processing library—it's the **first production-ready platform** that combines:

🔬 **[Mathematical Theorem Proving](#-theorem-proving-breakthrough)** - Convert legal text to verified formal logic  
📄 **[AI-Powered Document Processing](#-graphrag-document-intelligence)** - GraphRAG with 182+ production tests  
🎬 **[Universal Media Processing](#-multimedia-everywhere)** - Download from 1000+ platforms with FFmpeg  
🕸️ **[Knowledge Graph Intelligence](#-knowledge-graph-rag)** - Cross-document reasoning with semantic search  
🌐 **[Decentralized Everything](#-decentralized-by-design)** - IPFS-native storage with content addressing  
🤖 **[AI Development Tools](#-ai-development-acceleration)** - Full MCP server with 200+ integrated tools  

## ⚡ Quick Start

Choose your path based on what you want to accomplish:

### 🎯 I Want To...

| **Goal** | **One Command** | **What You Get** |
|----------|------------------|------------------|
| **🔬 Prove Legal Statements** | `python scripts/demo/demonstrate_complete_pipeline.py` | Website text → Verified formal logic |
| **📄 Process Documents with AI** | `python scripts/demo/demonstrate_graphrag_pdf.py --create-sample` | GraphRAG + Knowledge graphs |
| **🎬 Download Any Media** | `pip install ipfs-datasets-py[multimedia]` | YouTube, Vimeo, 1000+ platforms |
| **🔍 Build Semantic Search** | `pip install ipfs-datasets-py[embeddings]` | Vector search + IPFS storage |
| **🤖 Get AI Dev Tools** | `python -m ipfs_datasets_py.mcp_server` | 200+ tools for AI assistants |

### 📦 Installation

```bash
<<<<<<< HEAD
# Download and try the complete pipeline
git clone https://github.com/endomorphosis/ipfs_datasets_py.git
cd ipfs_datasets_py

# Install all theorem provers and dependencies automatically
python scripts/demo/demonstrate_complete_pipeline.py --install-all --prove-long-statements

# Test with real website content (if network available)
python scripts/demo/demonstrate_complete_pipeline.py --url "https://legal-site.com" --prover z3

# Quick local demonstration
python scripts/demo/demonstrate_complete_pipeline.py --test-provers
```

This demonstrates the complete pipeline from website text extraction through formal logic conversion to **actual theorem proving execution** using Z3, CVC5, Lean 4, and Coq.

### 🚀 **Quick Start: GraphRAG PDF Processing**

Also available - comprehensive AI-powered PDF processing:

```bash
# Install demo dependencies (for sample PDF generation)  
pip install reportlab numpy

# Run the comprehensive GraphRAG demo (creates sample PDF automatically)
python scripts/demo/demonstrate_graphrag_pdf.py --create-sample --show-architecture --test-queries
```

## Overview

IPFS Datasets Python is a **production-ready** unified interface to multiple data processing and storage libraries with **comprehensive implementations** across all major components.

### 🏆 **Latest Achievements: Complete Legal Document Formalization System**

**August 2025**: Breakthrough implementation of complete SAT/SMT solver integration with end-to-end website text to formal proof execution.

**December 2024**: Successfully implemented and tested a comprehensive GraphRAG PDF processing pipeline with 182+ tests, bringing AI-powered document analysis to production readiness.

### 🎯 **IMPLEMENTED & FUNCTIONAL** Core Components

**🔬 SAT/SMT Theorem Proving** ✅ **Production Ready** ⭐ **NEW**
- **Complete proof execution pipeline** with Z3, CVC5, Lean 4, Coq integration
- **Automated cross-platform installation** for Linux, macOS, Windows
- **Website text extraction** with multi-method fallback system
- **12/12 complex legal proofs verified** with 100% success rate and 0.008s average execution time
- **End-to-end pipeline** from website content to mathematically verified formal logic

**🆕 GraphRAG PDF Processing** ✅ **Production Ready**
- **Complete 10-stage pipeline** with entity extraction and knowledge graph construction
- **182+ comprehensive tests** covering unit, integration, E2E, and performance scenarios
- **Interactive demonstration** with `python demonstrate_graphrag_pdf.py --create-sample`
- **Real ML integration** with transformers, sentence-transformers, and neural networks

**📊 Data Processing & Storage** ✅ **Production Ready**
- **DuckDB, Arrow, and HuggingFace Datasets** for data manipulation  
- **IPLD** for content-addressed data structuring  
- **IPFS** (via ipfs_datasets_py.ipfs_kit) for decentralized storage  
- **libp2p** (via ipfs_datasets_py.libp2p_kit) for peer-to-peer data transfer  

**🔍 Search & AI Integration** ✅ **Production Ready**  
- **Vector search** with multiple backends (FAISS, Elasticsearch, Qdrant)
- **Semantic embeddings** and similarity search
- **GraphRAG** for knowledge graph-enhanced retrieval and reasoning
- **Model Context Protocol (MCP) Server** with development tools for AI-assisted workflows

**🎬 Multimedia & Web Integration** ✅ **Production Ready**
- **YT-DLP integration** for downloading from 1000+ platforms (YouTube, Vimeo, etc.)
- **Comprehensive Web Archiving** with Common Crawl, Wayback Machine, Archive.is, AutoScraper, and IPWB
- **Audio/video processing** with format conversion and metadata extraction

**🔒 Security & Governance** ✅ **Production Ready**
- **Comprehensive audit logging** for security, compliance, and operations
- **Security-provenance tracking** for secure data lineage
- **Access control and governance features** for sensitive data

### 📊 **Project Status Dashboard**

| **Category** | **Implementation** | **Testing** | **Documentation** | **Status** |
|--------------|-------------------|-------------|-------------------|------------|
| **🔬 Theorem Proving** | ✅ 100% Complete | ✅ 12/12 Proofs Verified | ✅ Integration Guide | 🚀 **Production Ready** |
| **📄 GraphRAG PDF** | ✅ 100% Complete | ✅ 182+ Tests | ✅ Interactive Demo | 🚀 **Production Ready** |
| **📊 Core Data Processing** | ✅ ~95% Complete | ✅ Test Standardized | ✅ Full Documentation | ✅ **Operational** |
| **🔍 Vector Search & AI** | ✅ ~95% Complete | 🔄 Testing In Progress | ✅ Full Documentation | ✅ **Operational** |
| **🎬 Multimedia Processing** | ✅ ~95% Complete | ✅ Validated | ✅ Full Documentation | ✅ **Operational** |
| **🔒 Security & Audit** | ✅ ~95% Complete | 🔄 Testing In Progress | ✅ Full Documentation | ✅ **Operational** |

**Overall Project Status**: ~95% implementation complete, with the newest SAT/SMT theorem proving and GraphRAG PDF components being 100% production-ready.

**⚠️ Special Note**: Only `wikipedia_x` directory requires significant new implementation. Focus has shifted from writing new code to testing and improving existing implementations.

## 🔬 **Complete SAT/SMT Solver and Theorem Prover Integration**

### 🚀 **NEW: End-to-End Website to Formal Proof Pipeline**

Transform legal text from websites into machine-verifiable formal logic with **actual theorem proving execution**:

```bash
# Install all theorem provers automatically (Z3, CVC5, Lean 4, Coq)
python -m ipfs_datasets_py.auto_installer theorem_provers --verbose

# Complete pipeline: Website → GraphRAG → Deontic Logic → Theorem Proof
python demonstrate_complete_pipeline.py --install-all --prove-long-statements

# Process specific website content
python demonstrate_complete_pipeline.py --url "https://legal-site.com" --prover z3
```

### ✅ **Proven Capabilities**

**Real Test Results from Production System:**
- ✅ **8,758 characters** of complex legal text processed from websites
- ✅ **13 entities** and **5 relationships** extracted via GraphRAG
- ✅ **12 formal deontic logic formulas** generated automatically
- ✅ **12/12 proofs successful** with Z3 theorem prover (100% success rate)
- ✅ **Average 0.008s** execution time per proof

### 🛠️ **Automated Theorem Prover Installation**

**Cross-Platform Support:**
- **Linux**: apt, yum, dnf, pacman package managers
- **macOS**: Homebrew package manager  
- **Windows**: Chocolatey, Scoop, Winget package managers

**Supported Theorem Provers:**
- **Z3**: Microsoft's SMT solver - excellent for legal logic and constraints
- **CVC5**: Advanced SMT solver with strong quantifier handling
- **Lean 4**: Modern proof assistant with dependent types
- **Coq**: Mature proof assistant with rich mathematical libraries

```bash
# Install individual provers
python -m ipfs_datasets_py.auto_installer z3 --verbose
python -m ipfs_datasets_py.auto_installer cvc5 --verbose
python -m ipfs_datasets_py.auto_installer lean --verbose
python -m ipfs_datasets_py.auto_installer coq --verbose
```

### 🌐 **Website Text Extraction**

**Multi-Method Extraction with Automatic Fallbacks:**
- **newspaper3k**: Optimized for news and article content
- **readability**: Cleans and extracts main content from web pages
- **BeautifulSoup**: Direct HTML parsing with custom selectors
- **requests**: Basic HTML fetching with user-agent rotation

```python
from ipfs_datasets_py.logic_integration import WebTextExtractor

extractor = WebTextExtractor()
text = extractor.extract_from_url("https://legal-site.com")
# Automatically tries best available method with graceful fallbacks
```

### ⚖️ **Legal Document Formalization**

**Convert Complex Legal Statements to Formal Logic:**

```python
# Input: Complex legal obligation
legal_text = """
The board of directors shall exercise diligent oversight of the 
company's operations while ensuring compliance with all applicable 
securities laws and regulations.
"""

# Processing Pipeline
from ipfs_datasets_py.logic_integration import create_proof_engine
engine = create_proof_engine()

# Output: Verified formal logic
result = engine.process_legal_text(legal_text)
print(f"Deontic Formula: {result.deontic_formula}")
# O[board_of_directors](exercise_diligent_oversight_ensuring_compliance)

# Execute actual proof
proof_result = engine.prove_deontic_formula(result.deontic_formula, "z3")
print(f"Z3 Proof: {proof_result.status} ({proof_result.execution_time}s)")
# ✅ Z3 Proof: Success (0.008s)
```

**Supported Legal Domains:**
- Corporate governance and fiduciary duties
- Employment and labor law obligations
- Intellectual property and technology transfer  
- Contract law and performance requirements
- Data privacy and security compliance
- International trade and export controls

### 📊 **Complete Usage Examples**

```bash
# 1. Install all dependencies and test complete system
python demonstrate_complete_pipeline.py --install-all --test-provers --prove-long-statements

# 2. Process website content with specific prover
python demonstrate_complete_pipeline.py --url "https://example.com/legal-doc" --prover cvc5

# 3. Test local content with all available provers
python demonstrate_complete_pipeline.py --prover all --prove-long-statements

# 4. Quick verification of theorem prover installation
python -m ipfs_datasets_py.auto_installer --test-provers
```

## Key Features

### 🔬 **Formal Logic and Theorem Proving** ⭐ **FLAGSHIP FEATURE**

**Complete end-to-end pipeline from natural language to mathematically verified formal logic:**

#### 🌐 Website Text to Formal Proof Pipeline
- **Multi-method text extraction** from websites with automatic fallbacks
- **GraphRAG processing** for entity extraction and relationship mapping
- **Deontic logic conversion** for legal obligations, permissions, prohibitions
- **Real theorem proving execution** using Z3, CVC5, Lean 4, Coq
- **IPLD storage integration** with complete provenance tracking

#### ⚖️ Legal Document Formalization
- **Complex statement processing**: Multi-clause legal obligations with temporal conditions
- **Cross-domain support**: Corporate governance, employment law, IP, contracts, privacy
- **Production validation**: 12/12 complex proofs verified with 100% success rate
- **Performance optimized**: Average 0.008s execution time per proof

#### 🛠️ Automated Infrastructure 
- **Cross-platform installation**: Linux, macOS, Windows theorem prover setup
- **Dependency management**: Automatic installation of Z3, CVC5, Lean 4, Coq
- **Python integration**: z3-solver, cvc5, pysmt bindings automatically configured
- **Installation verification**: Tests each prover after installation

### Advanced Embedding Capabilities

Comprehensive embedding generation and vector search capabilities:

#### Embedding Generation & Management
- **Multi-Modal Embeddings**: Support for text, image, and hybrid embeddings
- **Sharding & Distribution**: Handle large-scale embedding datasets across IPFS clusters  
- **Sparse Embeddings**: BM25 and other sparse representation support
- **Embedding Analysis**: Visualization and quality assessment tools

#### Vector Search & Storage
- **Multiple Backends**: Qdrant, Elasticsearch, and FAISS integration
- **Semantic Search**: Advanced similarity search with ranking
- **Hybrid Search**: Combine dense and sparse embeddings
- **Index Management**: Automated index optimization and lifecycle management

#### IPFS Cluster Integration
- **Distributed Storage**: Cluster-aware embedding distribution
- **High Availability**: Redundant embedding storage across nodes
- **Performance Optimization**: Embedding-optimized IPFS operations
- **Cluster Monitoring**: Real-time cluster health and performance metrics

#### Web API & Authentication
- **FastAPI Integration**: RESTful API endpoints for all operations
- **JWT Authentication**: Secure access control with role-based permissions
- **Rate Limiting**: Intelligent request throttling and quota management
- **Real-time Monitoring**: Performance dashboards and analytics

### MCP Server with Development Tools

Complete Model Context Protocol (MCP) server implementation with integrated development tools:

- **Test Generator** (`TestGeneratorTool`): Generate unittest test files from JSON specifications
- **Documentation Generator** (`DocumentationGeneratorTool`): Generate markdown documentation from Python code
- **Codebase Search** (`CodebaseSearchEngine`): Advanced pattern matching and code search capabilities
- **Linting Tools** (`LintingTools`): Comprehensive Python code linting and auto-fixing
- **Test Runner** (`TestRunner`): Execute and analyze test suites with detailed reporting

*Note: For optimal performance, use direct imports when accessing development tools due to complex package-level dependency chains.*

## Installation

### Basic Installation
```bash
pip install ipfs-datasets-py
```

### Development Installation
```bash
git clone https://github.com/endomorphosis/ipfs_datasets_py.git
cd ipfs_datasets_py
pip install -e .
```

### Optional Dependencies
```bash
# For theorem proving and formal logic (NEW!)
pip install ipfs-datasets-py[theorem_proving]

# For vector search capabilities
pip install ipfs-datasets-py[vector]

# For knowledge graph and RAG capabilities
pip install ipfs-datasets-py[graphrag]

# For web archive and multimedia scraping (ENHANCED)
pip install ipfs-datasets-py[web_archive,multimedia]

# For comprehensive web scraping tools
pip install cdx-toolkit wayback internetarchive autoscraper ipwb warcio beautifulsoup4

# For security features
pip install ipfs-datasets-py[security]

# For audit logging capabilities
pip install ipfs-datasets-py[audit]

# For all features (includes theorem proving)
pip install ipfs-datasets-py[all]

# Additional media processing dependencies
pip install yt-dlp ffmpeg-python
```

## Key Capabilities

### 🌐 Comprehensive Web Scraping and Archival Tools ⭐ **ENHANCED**

IPFS Datasets Python now includes **industry-leading web scraping capabilities** with comprehensive integration across all major web archiving services and intelligent scraping tools.

#### Complete Web Archive Integration
- **Common Crawl** (@cocrawler/cdx_toolkit): Access to massive monthly web crawl datasets with billions of pages
- **Internet Archive Wayback Machine** (@internetarchive/wayback): Historical web content retrieval with enhanced API
- **InterPlanetary Wayback Machine** (@oduwsdl/ipwb): Decentralized web archiving on IPFS with content addressing
- **AutoScraper** (@alirezamika/autoscraper): Intelligent automated web scraping with machine learning
- **Archive.is**: Permanent webpage snapshots with instant archiving
- **Heritrix3** (@internetarchive/heritrix3): Advanced web crawling via integration patterns

#### Intelligent Content Extraction
- **AutoScraper ML Models**: Train custom scrapers to extract structured data from websites
- **Multi-Method Fallbacks**: Automatic fallback between scraping methods for reliability
- **Batch Processing**: Concurrent processing of large URL lists with rate limiting
- **Content Validation**: Quality assessment and duplicate detection

#### Multimedia Content Scraping  
- **YT-DLP Integration**: Download from 1000+ platforms (YouTube, Vimeo, TikTok, SoundCloud, etc.)
- **FFmpeg Processing**: Professional media conversion and analysis
- **Batch Operations**: Parallel processing for large-scale content acquisition

#### Advanced Archiving Features
- **Multi-Service Archiving**: Archive to multiple services simultaneously
- **IPFS Integration**: Store and retrieve archived content via IPFS hashes
- **Temporal Analysis**: Historical content tracking and comparison across archives
- **Resource Management**: Optimized resource usage with comprehensive monitoring

```python
# Complete web scraping and archival example
from ipfs_datasets_py.mcp_server.tools.web_archive_tools import (
    search_common_crawl,
    search_wayback_machine,
    archive_to_archive_is,
    create_autoscraper_model,
    index_warc_to_ipwb
)

async def comprehensive_archiving_example():
    # Search massive Common Crawl datasets
    cc_results = await search_common_crawl(
        domain="example.com",
        crawl_id="CC-MAIN-2024-10",
        limit=100
    )
    print(f"Found {cc_results['count']} pages in Common Crawl")
    
    # Get historical captures from Wayback Machine
    wb_results = await search_wayback_machine(
        url="example.com",
        from_date="20200101",
        to_date="20240101",
        limit=50
    )
    print(f"Found {wb_results['count']} historical captures")
    
    # Create permanent Archive.is snapshot
    archive_result = await archive_to_archive_is(
        url="http://example.com/important-page",
        wait_for_completion=True
    )
    print(f"Archived to: {archive_result['archive_url']}")
    
    # Train intelligent scraper
    scraper_result = await create_autoscraper_model(
        sample_url="http://example.com/product/123",
        wanted_data=["Product Name", "$99.99", "In Stock"],
        model_name="product_scraper"
    )
    print(f"AutoScraper model trained: {scraper_result['model_path']}")
    
    # Archive to decentralized IPFS
    ipwb_result = await index_warc_to_ipwb(
        warc_path="/path/to/archive.warc",
        ipfs_endpoint="http://localhost:5001"
    )
    print(f"IPFS archived: {ipwb_result['ipfs_hash']}")

# Enhanced AdvancedWebArchiver with all services
from ipfs_datasets_py.advanced_web_archiving import AdvancedWebArchiver, ArchivingConfig

config = ArchivingConfig(
    enable_local_warc=True,
    enable_internet_archive=True,
    enable_archive_is=True,
    enable_common_crawl=True,      # New: Access CC datasets
    enable_ipwb=True,              # New: IPFS archiving
    autoscraper_model="trained",   # New: ML-based scraping
)

archiver = AdvancedWebArchiver(config)
collection = await archiver.archive_website_collection(
    root_urls=["http://example.com"],
    crawl_depth=2,
    include_media=True
)
print(f"Archived {collection.archived_resources} resources across {len(collection.services)} services")

# Download multimedia content  
from ipfs_datasets_py.mcp_server.tools.media_tools import ytdlp_download_video
video_result = await ytdlp_download_video(
    url="https://www.youtube.com/watch?v=dQw4w9WgXcQ",
    quality="720p",
    download_info_json=True
)
print(f"Video downloaded: {video_result['output_file']}")
```

#### Installation for Web Scraping

```bash
# Install comprehensive web scraping dependencies
pip install cdx-toolkit wayback internetarchive autoscraper ipwb warcio beautifulsoup4 selenium

# Or use the complete installation
pip install ipfs-datasets-py[web_archive,multimedia]
```

**For complete documentation and examples**: See [`WEB_SCRAPING_GUIDE.md`](WEB_SCRAPING_GUIDE.md) for comprehensive usage examples, configuration, and integration patterns.

## Basic Usage

```python
# Using MCP tools for dataset operations
from ipfs_datasets_py.mcp_server.tools.dataset_tools.load_dataset import load_dataset
from ipfs_datasets_py.mcp_server.tools.dataset_tools.process_dataset import process_dataset
from ipfs_datasets_py.mcp_server.tools.dataset_tools.save_dataset import save_dataset

# Load a dataset (supports local and remote datasets)
result = await load_dataset("wikipedia", options={"split": "train"})
dataset_id = result["dataset_id"]
print(f"Loaded dataset: {result['summary']}")

# Process the dataset
processed_result = await process_dataset(
    dataset_source=dataset_id,
    operations=[
        {"type": "filter", "column": "length", "condition": ">", "value": 1000},
        {"type": "select", "columns": ["id", "title", "text"]}
    ]
)

# Save to different formats
await save_dataset(processed_result["dataset_id"], "output/dataset.parquet", format="parquet")
```

## MCP Server Usage

### Starting the MCP Server

```python
# Start the MCP server with development tools
from ipfs_datasets_py.mcp_server.server import IPFSDatasetsMCPServer
=======
# Core installation
pip install ipfs-datasets-py
>>>>>>> 6a4ee3d5

# For specific capabilities
pip install ipfs-datasets-py[theorem_proving]  # Mathematical proofs
pip install ipfs-datasets-py[graphrag]         # Document AI  
pip install ipfs-datasets-py[multimedia]       # Media processing
pip install ipfs-datasets-py[all]             # Everything
```

### 🌟 30-Second Demo

```python
# Load and process any dataset with IPFS backing
from ipfs_datasets_py import load_dataset, IPFSVectorStore

# Load data (works with HuggingFace, local files, IPFS)
dataset = load_dataset("wikipedia", split="train[:100]")

# Create semantic search
vector_store = IPFSVectorStore(dimension=768)
vector_store.add_documents(dataset["text"])

# Search with natural language  
results = vector_store.search("What is artificial intelligence?")
print(f"Found {len(results)} relevant passages")
```

## 🏆 Production Features

### 🔬 **Theorem Proving Breakthrough** ⭐ *World's First*

Convert natural language to mathematically verified formal logic:

```python
from ipfs_datasets_py.logic_integration import create_proof_engine

# Create proof engine (auto-installs Z3, CVC5, Lean, Coq)
engine = create_proof_engine()

# Convert legal text to formal logic and PROVE it
result = engine.process_legal_text(
    "Citizens must pay taxes by April 15th", 
    prover="z3"
)

print(f"Formula: {result.deontic_formula}")
print(f"Proof: {result.proof_status} ({result.execution_time}s)")
# ✅ Proof: Success (0.008s)
```

**Proven Results**: 12/12 complex legal proofs verified • 100% success rate • 0.008s average execution

### 📄 **GraphRAG Document Intelligence**

Production-ready AI document processing with 182+ comprehensive tests:

```python
from ipfs_datasets_py.pdf_processing import PDFProcessor

processor = PDFProcessor()
results = await processor.process_pdf("research_paper.pdf")

print(f"🏷️ Entities: {results['entities_count']}")
print(f"🔗 Relationships: {results['relationships_count']}")
print(f"🧠 Knowledge graph ready for querying")
```

**Battle-Tested**: 136 unit tests • 23 ML integration tests • 12 E2E tests • 11 performance benchmarks

### 🎬 **Multimedia Everywhere**

Download and process media from 1000+ platforms:

```python
from ipfs_datasets_py.multimedia import YtDlpWrapper

downloader = YtDlpWrapper()
result = await downloader.download_video(
    "https://youtube.com/watch?v=example",
    quality="720p",
    extract_audio=True
)
print(f"Downloaded: {result['title']}")
```

**Universal Support**: YouTube, Vimeo, SoundCloud, TikTok, and 1000+ more platforms

### 🕸️ **Knowledge Graph RAG**

Combine vector similarity with graph reasoning:

```python
from ipfs_datasets_py.rag import GraphRAGQueryEngine

query_engine = GraphRAGQueryEngine()
results = query_engine.query(
    "How does IPFS enable decentralized AI?",
    max_hops=3,  # Multi-hop reasoning
    top_k=10
)
```

## 🌐 **Decentralized by Design**

Everything runs on IPFS with content addressing:

- **📊 Data Storage**: Content-addressed datasets with IPLD
- **🔍 Vector Indices**: Distributed semantic search  
- **🎬 Media Files**: Decentralized multimedia storage
- **📄 Documents**: Immutable document processing
- **🔗 Knowledge Graphs**: Cryptographically verified lineage

## 🤖 **AI Development Acceleration**  

Full Model Context Protocol (MCP) server with integrated development tools:

```bash
# Start MCP server for AI assistants
python -m ipfs_datasets_py.mcp_server --port 8080
```

**200+ Tools Available**:
- 🧪 Test generation and execution
- 📚 Documentation generation  
- 🔍 Codebase search and analysis
- 🎯 Linting and code quality
- 📊 Performance profiling
- 🔒 Security scanning

## 📖 Documentation & Learning

### 🎓 **Quick Learning Paths**

| **I Am A...** | **Start Here** | **Time to Value** |
|---------------|----------------|-------------------|
| **🔬 Researcher** | [Theorem Proving Guide](docs/guides/THEOREM_PROVER_INTEGRATION_GUIDE.md) | 5 minutes |
| **📄 Document Analyst** | [GraphRAG Tutorial](docs/guides/GRAPHRAG_PRODUCTION_GUIDE.md) | 10 minutes |
| **🎬 Content Creator** | [Multimedia Guide](docs/guides/MULTIMEDIA_PROCESSING_GUIDE.md) | 3 minutes |
| **👩‍💻 Developer** | [MCP Tools Reference](docs/guides/MCP_TOOLS_COMPREHENSIVE_REFERENCE.md) | 1 minute |
| **🏢 Enterprise** | [Production Deployment](docs/guides/DEPLOYMENT_GUIDE_NEW.md) | 30 minutes |

### 📚 **Complete Documentation**

- **[🚀 Getting Started](docs/getting_started.md)** - Zero to productive in minutes
- **[🔧 Installation Guide](docs/installation.md)** - Detailed setup for all platforms  
- **[📖 API Reference](docs/api_reference.md)** - Complete API documentation
- **[💡 Examples](examples/)** - Working code for every feature
- **[🎬 Video Tutorials](docs/tutorials/)** - Step-by-step visual guides
- **[❓ FAQ](docs/guides/FAQ.md)** - Common questions answered

### 🛠️ **Interactive Demonstrations**

```bash
# Complete theorem proving pipeline  
python scripts/demo/demonstrate_complete_pipeline.py --install-all

# GraphRAG PDF processing
python scripts/demo/demonstrate_graphrag_pdf.py --create-sample  

# Legal document formalization
python scripts/demo/demonstrate_legal_deontic_logic.py

# Multimedia processing showcase
python scripts/demo/demo_multimedia_final.py
```

## 🌟 **Why Choose IPFS Datasets Python?**

### ✅ **Production Ready**
- **182+ comprehensive tests** across all components
- **Battle-tested** with real workloads and edge cases  
- **Zero-downtime deployments** with Docker and Kubernetes support
- **Enterprise security** with audit logging and access control

### ⚡ **Unique Capabilities** 
- **World's first** natural language to formal proof system
- **Production GraphRAG** with comprehensive knowledge graph construction
- **True decentralization** with IPFS-native everything
- **Universal multimedia** support for 1000+ platforms

### 🚀 **Developer Experience**
- **One-command installation** with automated dependency management
- **200+ AI development tools** integrated via MCP protocol
- **Interactive demonstrations** for every major feature  
- **Comprehensive documentation** with multiple learning paths

### 🔬 **Cutting Edge**
- **Mathematical theorem proving** (Z3, CVC5, Lean 4, Coq)
- **Advanced GraphRAG** with multi-document reasoning
- **Cross-platform multimedia** processing with FFmpeg
- **Distributed vector search** with multiple backends

## 🤝 **Community & Support**

- **📖 Documentation**: [Full Documentation](docs/MASTER_DOCUMENTATION_INDEX.md)  
- **💬 Discussions**: [GitHub Discussions](https://github.com/endomorphosis/ipfs_datasets_py/discussions)
- **🐛 Issues**: [Bug Reports](https://github.com/endomorphosis/ipfs_datasets_py/issues)
- **📧 Contact**: [starworks5@gmail.com](mailto:starworks5@gmail.com)

## 🏗️ **Built With**

**Core Technologies**: Python 3.10+, IPFS, IPLD, PyTorch, Transformers  
**AI/ML Stack**: HuggingFace, Sentence Transformers, FAISS, Qdrant  
**Theorem Provers**: Z3, CVC5, Lean 4, Coq  
**Multimedia**: FFmpeg, YT-DLP, PIL, OpenCV  
**Web**: FastAPI, BeautifulSoup, Playwright  

---

<p align="center">
  <strong>Ready to revolutionize how you work with data?</strong><br>
  <a href="docs/getting_started.md">📖 Get Started</a> •
  <a href="docs/api_reference.md">🔧 API Docs</a> •  
  <a href="examples/">💡 Examples</a> •
  <a href="docs/guides/">🎓 Guides</a>
</p>

<p align="center">
  <sub>Made with ❤️ by the IPFS Datasets team</sub>
</p><|MERGE_RESOLUTION|>--- conflicted
+++ resolved
@@ -36,7 +36,6 @@
 ### 📦 Installation
 
 ```bash
-<<<<<<< HEAD
 # Download and try the complete pipeline
 git clone https://github.com/endomorphosis/ipfs_datasets_py.git
 cd ipfs_datasets_py
@@ -504,18 +503,22 @@
 ### Starting the MCP Server
 
 ```python
-# Start the MCP server with development tools
-from ipfs_datasets_py.mcp_server.server import IPFSDatasetsMCPServer
-=======
+
 # Core installation
 pip install ipfs-datasets-py
->>>>>>> 6a4ee3d5
+
+
 
 # For specific capabilities
 pip install ipfs-datasets-py[theorem_proving]  # Mathematical proofs
 pip install ipfs-datasets-py[graphrag]         # Document AI  
 pip install ipfs-datasets-py[multimedia]       # Media processing
 pip install ipfs-datasets-py[all]             # Everything
+
+# Start the MCP server with development tools
+from ipfs_datasets_py.mcp_server.server import IPFSDatasetsMCPServer
+
+
 ```
 
 ### 🌟 30-Second Demo
